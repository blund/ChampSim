#include "catch.hpp"
#include "mocks.hpp"
#include "ooo_cpu.h"

SCENARIO("Completed instructions are retired") {
  GIVEN("An empty ROB") {
<<<<<<< HEAD
    do_nothing_MRC mock_L1I, mock_L1D;
    O3_CPU uut(0, 1.0, 32, 8, 2, 64, 32, 32, 352, 128, 72, 2, 2, 2, 128, 1, 2, 2, 1, 1, 1, 1, 0, 0, &mock_L1I, &mock_L1D, O3_CPU::bpred_t::bbranchDbimodal, O3_CPU::btb_t::bbtbDbasic_btb);
=======
    do_nothing_MRC mock_ITLB, mock_DTLB, mock_L1I, mock_L1D;
    constexpr std::size_t retire_bandwidth = 1;
    O3_CPU uut(0, 1.0, {32, 8, 2}, 64, 32, 32, 352, 128, 72, 2, 2, 2, 128, 1, 2, 2, retire_bandwidth, 1, 1, 1, 0, 0, &mock_ITLB, &mock_DTLB, &mock_L1I, &mock_L1D, (1 << O3_CPU::bbranchDbimodal), (1 << O3_CPU::tbtbDbasic_btb));
>>>>>>> dc62a30b

    auto old_rob_occupancy = std::size(uut.ROB);
    auto old_num_retired = uut.num_retired;

    WHEN("A cycle happens") {
      for (auto op : std::array<champsim::operable*,3>{&uut, &mock_L1I, &mock_L1D})
        op->_operate();

      THEN("The number of retired instructions stays the same") {
        REQUIRE(std::size(uut.ROB) == old_rob_occupancy);
        REQUIRE(uut.num_retired == old_num_retired);
      }
    }
  }

  GIVEN("A ROB with a single instruction") {
<<<<<<< HEAD
    do_nothing_MRC mock_L1I, mock_L1D;
    O3_CPU uut(0, 1.0, 32, 8, 2, 64, 32, 32, 352, 128, 72, 2, 2, 2, 128, 1, 2, 2, 1, 1, 1, 1, 0, 0, &mock_L1I, &mock_L1D, O3_CPU::bpred_t::bbranchDbimodal, O3_CPU::btb_t::bbtbDbasic_btb);
=======
    do_nothing_MRC mock_ITLB, mock_DTLB, mock_L1I, mock_L1D;
    constexpr std::size_t retire_bandwidth = 1;
    O3_CPU uut(0, 1.0, {32, 8, 2}, 64, 32, 32, 352, 128, 72, 2, 2, 2, 128, 1, 2, 2, retire_bandwidth, 1, 1, 1, 0, 0, &mock_ITLB, &mock_DTLB, &mock_L1I, &mock_L1D, (1 << O3_CPU::bbranchDbimodal), (1 << O3_CPU::tbtbDbasic_btb));
>>>>>>> dc62a30b

    uut.ROB.push_back(ooo_model_instr{0, input_instr{}});

    auto old_rob_occupancy = std::size(uut.ROB);
    auto old_num_retired = uut.num_retired;

    WHEN("The instruction is not executed") {
      uut.ROB.front().executed = 0;
      for (auto op : std::array<champsim::operable*,3>{&uut, &mock_L1I, &mock_L1D})
        op->_operate();

      THEN("The number of retired instructions stays the same") {
        REQUIRE(std::size(uut.ROB) == old_rob_occupancy);
        REQUIRE(uut.num_retired == old_num_retired);
      }
    }

    WHEN("The instruction has been executed") {
      uut.ROB.front().executed = COMPLETED;
      for (auto op : std::array<champsim::operable*,3>{&uut, &mock_L1I, &mock_L1D})
        op->_operate();

      THEN("The instruction is retired") {
        REQUIRE(std::size(uut.ROB) == 0);
        REQUIRE(uut.num_retired == old_num_retired+1);
      }
    }
  }

  GIVEN("A ROB with two instructions") {
<<<<<<< HEAD
    do_nothing_MRC mock_L1I, mock_L1D;
    O3_CPU uut(0, 1.0, 32, 8, 2, 64, 32, 32, 352, 128, 72, 2, 2, 2, 128, 1, 2, 2, 5, 1, 1, 1, 0, 0, &mock_L1I, &mock_L1D, O3_CPU::bpred_t::bbranchDbimodal, O3_CPU::btb_t::bbtbDbasic_btb);
=======
    do_nothing_MRC mock_ITLB, mock_DTLB, mock_L1I, mock_L1D;
    constexpr std::size_t retire_bandwidth = 2;
    O3_CPU uut(0, 1.0, {32, 8, 2}, 64, 32, 32, 352, 128, 72, 2, 2, 2, 128, 1, 2, 2, retire_bandwidth, 1, 1, 1, 0, 0, &mock_ITLB, &mock_DTLB, &mock_L1I, &mock_L1D, (1 << O3_CPU::bbranchDbimodal), (1 << O3_CPU::tbtbDbasic_btb));
>>>>>>> dc62a30b

    std::vector test_instructions( retire_bandwidth, ooo_model_instr{0,input_instr{}} );

    uut.ROB.insert(std::end(uut.ROB), std::begin(test_instructions), std::end(test_instructions));

    auto old_rob_occupancy = std::size(uut.ROB);
    auto old_num_retired = uut.num_retired;

    WHEN("The second instruction is executed") {
      uut.ROB[0].executed = 0;
      uut.ROB[1].executed = COMPLETED;

      for (auto op : std::array<champsim::operable*,3>{&uut, &mock_L1I, &mock_L1D})
        op->_operate();

      THEN("No instructions are retired") {
        REQUIRE(std::size(uut.ROB) == old_rob_occupancy);
        REQUIRE(uut.num_retired == old_num_retired);
      }
    }

    WHEN("Both instructions are executed") {
      uut.ROB[0].executed = COMPLETED;
      uut.ROB[1].executed = COMPLETED;

      for (auto op : std::array<champsim::operable*,3>{&uut, &mock_L1I, &mock_L1D})
        op->_operate();

      THEN("Both instructions are retired") {
        REQUIRE(std::size(uut.ROB) == 0);
        REQUIRE(uut.num_retired == old_num_retired+std::size(test_instructions));
      }
    }
  }

  GIVEN("A ROB with twice as many instructions as retire bandwidth") {
<<<<<<< HEAD
    do_nothing_MRC mock_L1I, mock_L1D;
    O3_CPU uut(0, 1.0, 32, 8, 2, 64, 32, 32, 352, 128, 72, 2, 2, 2, 128, 1, 2, 2, 1, 1, 1, 1, 0, 0, &mock_L1I, &mock_L1D, O3_CPU::bpred_t::bbranchDbimodal, O3_CPU::btb_t::bbtbDbasic_btb);
=======
    do_nothing_MRC mock_ITLB, mock_DTLB, mock_L1I, mock_L1D;
    constexpr std::size_t retire_bandwidth = 1;
    O3_CPU uut(0, 1.0, {32, 8, 2}, 64, 32, 32, 352, 128, 72, 2, 2, 2, 128, 1, 2, 2, retire_bandwidth, 1, 1, 1, 0, 0, &mock_ITLB, &mock_DTLB, &mock_L1I, &mock_L1D, (1 << O3_CPU::bbranchDbimodal), (1 << O3_CPU::tbtbDbasic_btb));
>>>>>>> dc62a30b

    std::vector test_instructions( 2*retire_bandwidth, ooo_model_instr{0,input_instr{}} );

    uut.ROB.insert(std::end(uut.ROB), std::begin(test_instructions), std::end(test_instructions));

    auto old_rob_occupancy = std::size(uut.ROB);
    auto old_num_retired = uut.num_retired;

    WHEN("All instructions are executed") {
      uut.ROB[0].executed = COMPLETED;
      uut.ROB[1].executed = COMPLETED;

      for (auto op : std::array<champsim::operable*,3>{&uut, &mock_L1I, &mock_L1D})
        op->_operate();

      THEN("The bandwidth of instructions are retired") {
        REQUIRE(std::size(uut.ROB) == old_rob_occupancy-uut.RETIRE_WIDTH);
        REQUIRE(uut.num_retired == old_num_retired+uut.RETIRE_WIDTH);
      }

      for (auto op : std::array<champsim::operable*,3>{&uut, &mock_L1I, &mock_L1D})
        op->_operate();

      AND_THEN("The remaining instructions are retired") {
        REQUIRE(std::size(uut.ROB) == 0);
        REQUIRE(uut.num_retired == old_num_retired+std::size(test_instructions));
      }
    }
  }
}<|MERGE_RESOLUTION|>--- conflicted
+++ resolved
@@ -4,20 +4,15 @@
 
 SCENARIO("Completed instructions are retired") {
   GIVEN("An empty ROB") {
-<<<<<<< HEAD
     do_nothing_MRC mock_L1I, mock_L1D;
-    O3_CPU uut(0, 1.0, 32, 8, 2, 64, 32, 32, 352, 128, 72, 2, 2, 2, 128, 1, 2, 2, 1, 1, 1, 1, 0, 0, &mock_L1I, &mock_L1D, O3_CPU::bpred_t::bbranchDbimodal, O3_CPU::btb_t::bbtbDbasic_btb);
-=======
-    do_nothing_MRC mock_ITLB, mock_DTLB, mock_L1I, mock_L1D;
     constexpr std::size_t retire_bandwidth = 1;
-    O3_CPU uut(0, 1.0, {32, 8, 2}, 64, 32, 32, 352, 128, 72, 2, 2, 2, 128, 1, 2, 2, retire_bandwidth, 1, 1, 1, 0, 0, &mock_ITLB, &mock_DTLB, &mock_L1I, &mock_L1D, (1 << O3_CPU::bbranchDbimodal), (1 << O3_CPU::tbtbDbasic_btb));
->>>>>>> dc62a30b
+    O3_CPU uut{0, 1.0, {32, 8, 2}, 64, 32, 32, 352, 128, 72, 2, 2, 2, 128, 1, 2, 2, retire_bandwidth, 1, 1, 1, 0, 0, &mock_L1I, &mock_L1D, O3_CPU::bbranchDbimodal, O3_CPU::tbtbDbasic_btb};
 
     auto old_rob_occupancy = std::size(uut.ROB);
     auto old_num_retired = uut.num_retired;
 
     WHEN("A cycle happens") {
-      for (auto op : std::array<champsim::operable*,3>{&uut, &mock_L1I, &mock_L1D})
+      for (auto op : std::array<champsim::operable*,3>{{&uut, &mock_L1I, &mock_L1D}})
         op->_operate();
 
       THEN("The number of retired instructions stays the same") {
@@ -28,14 +23,9 @@
   }
 
   GIVEN("A ROB with a single instruction") {
-<<<<<<< HEAD
     do_nothing_MRC mock_L1I, mock_L1D;
-    O3_CPU uut(0, 1.0, 32, 8, 2, 64, 32, 32, 352, 128, 72, 2, 2, 2, 128, 1, 2, 2, 1, 1, 1, 1, 0, 0, &mock_L1I, &mock_L1D, O3_CPU::bpred_t::bbranchDbimodal, O3_CPU::btb_t::bbtbDbasic_btb);
-=======
-    do_nothing_MRC mock_ITLB, mock_DTLB, mock_L1I, mock_L1D;
     constexpr std::size_t retire_bandwidth = 1;
-    O3_CPU uut(0, 1.0, {32, 8, 2}, 64, 32, 32, 352, 128, 72, 2, 2, 2, 128, 1, 2, 2, retire_bandwidth, 1, 1, 1, 0, 0, &mock_ITLB, &mock_DTLB, &mock_L1I, &mock_L1D, (1 << O3_CPU::bbranchDbimodal), (1 << O3_CPU::tbtbDbasic_btb));
->>>>>>> dc62a30b
+    O3_CPU uut{0, 1.0, {32, 8, 2}, 64, 32, 32, 352, 128, 72, 2, 2, 2, 128, 1, 2, 2, retire_bandwidth, 1, 1, 1, 0, 0, &mock_L1I, &mock_L1D, O3_CPU::bbranchDbimodal, O3_CPU::tbtbDbasic_btb};
 
     uut.ROB.push_back(ooo_model_instr{0, input_instr{}});
 
@@ -44,7 +34,7 @@
 
     WHEN("The instruction is not executed") {
       uut.ROB.front().executed = 0;
-      for (auto op : std::array<champsim::operable*,3>{&uut, &mock_L1I, &mock_L1D})
+      for (auto op : std::array<champsim::operable*,3>{{&uut, &mock_L1I, &mock_L1D}})
         op->_operate();
 
       THEN("The number of retired instructions stays the same") {
@@ -55,7 +45,7 @@
 
     WHEN("The instruction has been executed") {
       uut.ROB.front().executed = COMPLETED;
-      for (auto op : std::array<champsim::operable*,3>{&uut, &mock_L1I, &mock_L1D})
+      for (auto op : std::array<champsim::operable*,3>{{&uut, &mock_L1I, &mock_L1D}})
         op->_operate();
 
       THEN("The instruction is retired") {
@@ -66,14 +56,9 @@
   }
 
   GIVEN("A ROB with two instructions") {
-<<<<<<< HEAD
     do_nothing_MRC mock_L1I, mock_L1D;
-    O3_CPU uut(0, 1.0, 32, 8, 2, 64, 32, 32, 352, 128, 72, 2, 2, 2, 128, 1, 2, 2, 5, 1, 1, 1, 0, 0, &mock_L1I, &mock_L1D, O3_CPU::bpred_t::bbranchDbimodal, O3_CPU::btb_t::bbtbDbasic_btb);
-=======
-    do_nothing_MRC mock_ITLB, mock_DTLB, mock_L1I, mock_L1D;
     constexpr std::size_t retire_bandwidth = 2;
-    O3_CPU uut(0, 1.0, {32, 8, 2}, 64, 32, 32, 352, 128, 72, 2, 2, 2, 128, 1, 2, 2, retire_bandwidth, 1, 1, 1, 0, 0, &mock_ITLB, &mock_DTLB, &mock_L1I, &mock_L1D, (1 << O3_CPU::bbranchDbimodal), (1 << O3_CPU::tbtbDbasic_btb));
->>>>>>> dc62a30b
+    O3_CPU uut{0, 1.0, {32, 8, 2}, 64, 32, 32, 352, 128, 72, 2, 2, 2, 128, 1, 2, 2, retire_bandwidth, 1, 1, 1, 0, 0, &mock_L1I, &mock_L1D, O3_CPU::bbranchDbimodal, O3_CPU::tbtbDbasic_btb};
 
     std::vector test_instructions( retire_bandwidth, ooo_model_instr{0,input_instr{}} );
 
@@ -86,7 +71,7 @@
       uut.ROB[0].executed = 0;
       uut.ROB[1].executed = COMPLETED;
 
-      for (auto op : std::array<champsim::operable*,3>{&uut, &mock_L1I, &mock_L1D})
+      for (auto op : std::array<champsim::operable*,3>{{&uut, &mock_L1I, &mock_L1D}})
         op->_operate();
 
       THEN("No instructions are retired") {
@@ -99,7 +84,7 @@
       uut.ROB[0].executed = COMPLETED;
       uut.ROB[1].executed = COMPLETED;
 
-      for (auto op : std::array<champsim::operable*,3>{&uut, &mock_L1I, &mock_L1D})
+      for (auto op : std::array<champsim::operable*,3>{{&uut, &mock_L1I, &mock_L1D}})
         op->_operate();
 
       THEN("Both instructions are retired") {
@@ -110,14 +95,9 @@
   }
 
   GIVEN("A ROB with twice as many instructions as retire bandwidth") {
-<<<<<<< HEAD
     do_nothing_MRC mock_L1I, mock_L1D;
-    O3_CPU uut(0, 1.0, 32, 8, 2, 64, 32, 32, 352, 128, 72, 2, 2, 2, 128, 1, 2, 2, 1, 1, 1, 1, 0, 0, &mock_L1I, &mock_L1D, O3_CPU::bpred_t::bbranchDbimodal, O3_CPU::btb_t::bbtbDbasic_btb);
-=======
-    do_nothing_MRC mock_ITLB, mock_DTLB, mock_L1I, mock_L1D;
     constexpr std::size_t retire_bandwidth = 1;
-    O3_CPU uut(0, 1.0, {32, 8, 2}, 64, 32, 32, 352, 128, 72, 2, 2, 2, 128, 1, 2, 2, retire_bandwidth, 1, 1, 1, 0, 0, &mock_ITLB, &mock_DTLB, &mock_L1I, &mock_L1D, (1 << O3_CPU::bbranchDbimodal), (1 << O3_CPU::tbtbDbasic_btb));
->>>>>>> dc62a30b
+    O3_CPU uut{0, 1.0, {32, 8, 2}, 64, 32, 32, 352, 128, 72, 2, 2, 2, 128, 1, 2, 2, retire_bandwidth, 1, 1, 1, 0, 0, &mock_L1I, &mock_L1D, O3_CPU::bbranchDbimodal, O3_CPU::tbtbDbasic_btb};
 
     std::vector test_instructions( 2*retire_bandwidth, ooo_model_instr{0,input_instr{}} );
 
@@ -130,7 +110,7 @@
       uut.ROB[0].executed = COMPLETED;
       uut.ROB[1].executed = COMPLETED;
 
-      for (auto op : std::array<champsim::operable*,3>{&uut, &mock_L1I, &mock_L1D})
+      for (auto op : std::array<champsim::operable*,3>{{&uut, &mock_L1I, &mock_L1D}})
         op->_operate();
 
       THEN("The bandwidth of instructions are retired") {
@@ -138,7 +118,7 @@
         REQUIRE(uut.num_retired == old_num_retired+uut.RETIRE_WIDTH);
       }
 
-      for (auto op : std::array<champsim::operable*,3>{&uut, &mock_L1I, &mock_L1D})
+      for (auto op : std::array<champsim::operable*,3>{{&uut, &mock_L1I, &mock_L1D}})
         op->_operate();
 
       AND_THEN("The remaining instructions are retired") {
