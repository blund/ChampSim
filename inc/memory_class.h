--- conflicted
+++ resolved
@@ -36,13 +36,6 @@
     virtual void increment_WQ_FULL(uint64_t address) = 0;
     virtual uint32_t get_occupancy(uint8_t queue_type, uint64_t address) = 0;
     virtual uint32_t get_size(uint8_t queue_type, uint64_t address) = 0;
-
-<<<<<<< HEAD
-    // stats
-    uint64_t ACCESS[NUM_TYPES] = {}, HIT[NUM_TYPES] = {}, MISS[NUM_TYPES] = {}, MSHR_MERGED[NUM_TYPES] = {}, STALL[NUM_TYPES] = {};
-=======
-    MEMORY() {}
->>>>>>> e08f6f91
 };
 
 struct BANK_REQUEST {
