--- conflicted
+++ resolved
@@ -86,19 +86,7 @@
     uint64_t total_branch_types[8] = {};
     uint64_t branch_type_misses[8] = {};
 
-<<<<<<< HEAD
-    // TLBs and caches
-    CACHE ITLB{"ITLB", ITLB_SET, ITLB_WAY, ITLB_WQ_SIZE, ITLB_RQ_SIZE, ITLB_PQ_SIZE, ITLB_MSHR_SIZE, ITLB_HIT_LATENCY, ITLB_FILL_LATENCY, ITLB_MAX_READ, ITLB_MAX_WRITE, ITLB_PREF_LOAD, false, ITLB_PREF_ACTIVATE_MASK},
-          DTLB{"DTLB", DTLB_SET, DTLB_WAY, DTLB_WQ_SIZE, DTLB_RQ_SIZE, DTLB_PQ_SIZE, DTLB_MSHR_SIZE, DTLB_HIT_LATENCY, DTLB_FILL_LATENCY, DTLB_MAX_READ, DTLB_MAX_WRITE, DTLB_PREF_LOAD, false, DTLB_PREF_ACTIVATE_MASK},
-          STLB{"STLB", STLB_SET, STLB_WAY, STLB_WQ_SIZE, STLB_RQ_SIZE, STLB_PQ_SIZE, STLB_MSHR_SIZE, STLB_HIT_LATENCY, STLB_FILL_LATENCY, STLB_MAX_READ, STLB_MAX_WRITE, STLB_PREF_LOAD, false, STLB_PREF_ACTIVATE_MASK},
-          L1I{"L1I", L1I_SET, L1I_WAY, L1I_WQ_SIZE, L1I_RQ_SIZE, L1I_PQ_SIZE, L1I_MSHR_SIZE, L1I_HIT_LATENCY, L1I_FILL_LATENCY, L1I_MAX_READ, L1I_MAX_WRITE, L1I_PREF_LOAD, true, L1I_PREF_ACTIVATE_MASK},
-          L1D{"L1D", L1D_SET, L1D_WAY, L1D_WQ_SIZE, L1D_RQ_SIZE, L1D_PQ_SIZE, L1D_MSHR_SIZE, L1D_HIT_LATENCY, L1D_FILL_LATENCY, L1D_MAX_READ, L1D_MAX_WRITE, L1D_PREF_LOAD, L1D_VA_PREF, L1D_PREF_ACTIVATE_MASK},
-          L2C{"L2C", L2C_SET, L2C_WAY, L2C_WQ_SIZE, L2C_RQ_SIZE, L2C_PQ_SIZE, L2C_MSHR_SIZE, L2C_HIT_LATENCY, L2C_FILL_LATENCY, L2C_MAX_READ, L2C_MAX_WRITE, L2C_PREF_LOAD, L2C_VA_PREF, L2C_PREF_ACTIVATE_MASK};
-
-    CacheBus ITLB_bus{&ITLB}, DTLB_bus{&DTLB}, L1I_bus{&L1I}, L1D_bus{&L1D};
-=======
     CacheBus ITLB_bus, DTLB_bus, L1I_bus, L1D_bus;
->>>>>>> 28663518
   
 	PageTableWalker *PTW;
 
