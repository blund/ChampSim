/*
 *    Copyright 2023 The ChampSim Contributors
 *
 * Licensed under the Apache License, Version 2.0 (the "License");
 * you may not use this file except in compliance with the License.
 * You may obtain a copy of the License at
 *
 * http://www.apache.org/licenses/LICENSE-2.0
 *
 * Unless required by applicable law or agreed to in writing, software
 * distributed under the License is distributed on an "AS IS" BASIS,
 * WITHOUT WARRANTIES OR CONDITIONS OF ANY KIND, either express or implied.
 * See the License for the specific language governing permissions and
 * limitations under the License.
 */

#include <algorithm>
#include <array>
#include <fstream>
#include <functional>
#include <getopt.h>
#include <iostream>
#include <signal.h>
#include <string>
#include <vector>

#include "cache.h"
#include "champsim.h"
#include "champsim_constants.h"
#include "core_inst.inc"
#include "dram_controller.h"
#include "ooo_cpu.h"
#include "operable.h"
#include "phase_info.h"
#include "ptw.h"
#include "stats_printer.h"
#include "util.h"
#include "vmem.h"

<<<<<<< HEAD
#include "core_inst.inc"

int champsim_main(std::vector<std::reference_wrapper<O3_CPU>>& cpus, std::vector<std::reference_wrapper<champsim::operable>>& operables,
                  std::vector<champsim::phase_info>& phases, bool knob_cloudsuite, std::vector<std::string> trace_names);
=======
namespace champsim
{
std::vector<phase_stats> main(environment& env, std::vector<phase_info>& phases, bool knob_cloudsuite, std::vector<std::string> trace_names);
}
>>>>>>> d94ed98f

void signal_handler(int signal)
{
  std::cout << "Caught signal: " << signal << std::endl;
  abort();
}

int main(int argc, char** argv)
{
  // interrupt signal hanlder
  struct sigaction sigIntHandler;
  sigIntHandler.sa_handler = signal_handler;
  sigemptyset(&sigIntHandler.sa_mask);
  sigIntHandler.sa_flags = 0;
  sigaction(SIGINT, &sigIntHandler, NULL);

  champsim::configured::generated_environment gen_environment{};

  // initialize knobs
  uint8_t knob_cloudsuite = 0;
  uint64_t warmup_instructions = 1000000, simulation_instructions = 10000000;
  bool knob_json_out = false;
  std::ofstream json_file;

  // check to see if knobs changed using getopt_long()
  int traces_encountered = 0;
  static struct option long_options[] = {{"warmup_instructions", required_argument, 0, 'w'},
                                         {"simulation_instructions", required_argument, 0, 'i'},
                                         {"hide_heartbeat", no_argument, 0, 'h'},
                                         {"cloudsuite", no_argument, 0, 'c'},
                                         {"json", optional_argument, 0, 'j'},
                                         {"traces", no_argument, &traces_encountered, 1},
                                         {0, 0, 0, 0}};

  int c;
  while ((c = getopt_long_only(argc, argv, "w:i:hc", long_options, NULL)) != -1 && !traces_encountered) {
    switch (c) {
    case 'w':
      warmup_instructions = atol(optarg);
      break;
    case 'i':
      simulation_instructions = atol(optarg);
      break;
    case 'h':
      for (O3_CPU& cpu : gen_environment.cpu_view())
        cpu.show_heartbeat = false;
      break;
    case 'c':
      knob_cloudsuite = 1;
      break;
    case 'j':
      knob_json_out = true;
      if (optarg)
        json_file.open(optarg);
    case 0:
      break;
    default:
      abort();
    }
  }

  std::vector<std::string> trace_names{std::next(argv, optind), std::next(argv, argc)};

  std::vector<champsim::phase_info> phases{{champsim::phase_info{"Warmup", true, warmup_instructions, trace_names},
                                            champsim::phase_info{"Simulation", false, simulation_instructions, trace_names}}};

  std::cout << std::endl;
  std::cout << "*** ChampSim Multicore Out-of-Order Simulator ***" << std::endl;
  std::cout << std::endl;
  std::cout << "Warmup Instructions: " << phases[0].length << std::endl;
  std::cout << "Simulation Instructions: " << phases[1].length << std::endl;
  std::cout << "Number of CPUs: " << std::size(gen_environment.cpu_view()) << std::endl;
  std::cout << "Page size: " << PAGE_SIZE << std::endl;
  std::cout << std::endl;

<<<<<<< HEAD
  champsim_main(ooo_cpu, operables, phases, knob_cloudsuite, trace_names);
=======
  auto phase_stats = champsim::main(gen_environment, phases, knob_cloudsuite, trace_names);
>>>>>>> d94ed98f

  std::cout << std::endl;
  std::cout << "ChampSim completed all CPUs" << std::endl;
  std::cout << std::endl;

  champsim::plain_printer default_print{std::cout};
  default_print.print(phase_stats);

  for (CACHE& cache : gen_environment.cache_view())
    cache.impl_prefetcher_final_stats();

  for (CACHE& cache : gen_environment.cache_view())
    cache.impl_replacement_final_stats();

  if (knob_json_out) {
    if (json_file.is_open()) {
      champsim::json_printer printer{json_file};
      printer.print(phase_stats);
    } else {
      champsim::json_printer printer{std::cout};
      printer.print(phase_stats);
    }
  }

  return 0;
}<|MERGE_RESOLUTION|>--- conflicted
+++ resolved
@@ -37,17 +37,10 @@
 #include "util.h"
 #include "vmem.h"
 
-<<<<<<< HEAD
-#include "core_inst.inc"
-
-int champsim_main(std::vector<std::reference_wrapper<O3_CPU>>& cpus, std::vector<std::reference_wrapper<champsim::operable>>& operables,
-                  std::vector<champsim::phase_info>& phases, bool knob_cloudsuite, std::vector<std::string> trace_names);
-=======
 namespace champsim
 {
 std::vector<phase_stats> main(environment& env, std::vector<phase_info>& phases, bool knob_cloudsuite, std::vector<std::string> trace_names);
 }
->>>>>>> d94ed98f
 
 void signal_handler(int signal)
 {
@@ -123,11 +116,7 @@
   std::cout << "Page size: " << PAGE_SIZE << std::endl;
   std::cout << std::endl;
 
-<<<<<<< HEAD
-  champsim_main(ooo_cpu, operables, phases, knob_cloudsuite, trace_names);
-=======
   auto phase_stats = champsim::main(gen_environment, phases, knob_cloudsuite, trace_names);
->>>>>>> d94ed98f
 
   std::cout << std::endl;
   std::cout << "ChampSim completed all CPUs" << std::endl;
