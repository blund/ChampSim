--- conflicted
+++ resolved
@@ -44,89 +44,6 @@
     return {elapsed_hour.count(), elapsed_minute.count(), elapsed_second.count()};
 }
 
-<<<<<<< HEAD
-=======
-void print_cache_stats(std::string name, uint32_t cpu, CACHE::stats_type stats)
-{
-    uint64_t TOTAL_HIT = std::accumulate(std::begin(stats.hits.at(cpu)), std::end(stats.hits[cpu]), 0ull),
-             TOTAL_MISS = std::accumulate(std::begin(stats.hits.at(cpu)), std::end(stats.hits[cpu]), 0ull);
-
-    std::cout << name << " TOTAL     ";
-    std::cout << "ACCESS: " << std::setw(10) << TOTAL_HIT + TOTAL_MISS << "  ";
-    std::cout << "HIT: "    << std::setw(10) << TOTAL_HIT << "  ";
-    std::cout << "MISS: "   << std::setw(10) << TOTAL_MISS << std::endl;
-
-    std::cout << name << " LOAD      ";
-    std::cout << "ACCESS: " << std::setw(10) << stats.hits[cpu][LOAD] + stats.misses[cpu][LOAD] << "  ";
-    std::cout << "HIT: "    << std::setw(10) << stats.hits[cpu][LOAD] << "  ";
-    std::cout << "MISS: "   << std::setw(10) << stats.misses[cpu][LOAD] << std::endl;
-
-    std::cout << name << " RFO       ";
-    std::cout << "ACCESS: " << std::setw(10) << stats.hits[cpu][RFO] + stats.misses[cpu][RFO] << "  ";
-    std::cout << "HIT: "    << std::setw(10) << stats.hits[cpu][RFO] << "  ";
-    std::cout << "MISS: "   << std::setw(10) << stats.misses[cpu][RFO] << std::endl;
-
-    std::cout << name << " PREFETCH  ";
-    std::cout << "ACCESS: " << std::setw(10) << stats.hits[cpu][PREFETCH] + stats.misses[cpu][PREFETCH] << "  ";
-    std::cout << "HIT: "    << std::setw(10) << stats.hits[cpu][PREFETCH] << "  ";
-    std::cout << "MISS: "   << std::setw(10) << stats.misses[cpu][PREFETCH] << std::endl;
-
-    std::cout << name << " WRITEBACK ";
-    std::cout << "ACCESS: " << std::setw(10) << stats.hits[cpu][WRITEBACK] + stats.misses[cpu][WRITEBACK] << "  ";
-    std::cout << "HIT: "    << std::setw(10) << stats.hits[cpu][WRITEBACK] << "  ";
-    std::cout << "MISS: "   << std::setw(10) << stats.misses[cpu][WRITEBACK] << std::endl;
-
-    std::cout << name << " TRANSLATION ";
-    std::cout << "ACCESS: " << std::setw(10) << stats.hits[cpu][TRANSLATION] + stats.misses[cpu][TRANSLATION] << "  ";
-    std::cout << "HIT: "    << std::setw(10) << stats.hits[cpu][TRANSLATION] << "  ";
-    std::cout << "MISS: "   << std::setw(10) << stats.misses[cpu][TRANSLATION] << std::endl;
-
-    std::cout << name << " PREFETCH  ";
-    std::cout << "REQUESTED: " << std::setw(10) << stats.pf_requested << "  ";
-    std::cout << "ISSUED: " << std::setw(10) << stats.pf_issued << "  ";
-    std::cout << "USEFUL: " << std::setw(10) << stats.pf_useful << "  ";
-    std::cout << "USELESS: " << std::setw(10) << stats.pf_useless << std::endl;
-
-    std::cout << name << " AVERAGE MISS LATENCY: " << (1.0*(stats.total_miss_latency))/TOTAL_MISS << " cycles" << std::endl;
-    //std::cout << " AVERAGE MISS LATENCY: " << (stats.total_miss_latency)/TOTAL_MISS << " cycles " << stats.total_miss_latency << "/" << TOTAL_MISS<< std::endl;
-}
-
-void print_cpu_stats(uint32_t index, O3_CPU::stats_type stats, uint64_t begin_instr, uint64_t end_instr)
-{
-    auto total_branch         = std::accumulate(std::begin(stats.total_branch_types), std::end(stats.total_branch_types), 0ull);
-    auto total_mispredictions = std::accumulate(std::begin(stats.branch_type_misses), std::end(stats.branch_type_misses), 0ull);
-
-    std::cout << "CPU " << index << " Branch Prediction Accuracy: ";
-    std::cout << (100.0*(total_branch - total_mispredictions)) / total_branch;
-    std::cout << "% MPKI: " << (1000.0*total_mispredictions)/(end_instr - begin_instr);
-    std::cout << " Average ROB Occupancy at Mispredict: " << (1.0*stats.total_rob_occupancy_at_branch_mispredict)/total_mispredictions << std::endl;
-
-    std::cout << "Branch type MPKI" << std::endl;
-    std::cout << "BRANCH_DIRECT_JUMP: "   << (1000.0*stats.branch_type_misses[BRANCH_DIRECT_JUMP]  /(end_instr - begin_instr)) << " (" << stats.branch_type_misses[BRANCH_DIRECT_JUMP] << "/" << stats.total_branch_types[BRANCH_DIRECT_JUMP]   << ")" << std::endl;
-    std::cout << "BRANCH_INDIRECT: "      << (1000.0*stats.branch_type_misses[BRANCH_INDIRECT]     /(end_instr - begin_instr)) << " (" << stats.branch_type_misses[BRANCH_INDIRECT] << "/" << stats.total_branch_types[BRANCH_INDIRECT]      << ")" << std::endl;
-    std::cout << "BRANCH_CONDITIONAL: "   << (1000.0*stats.branch_type_misses[BRANCH_CONDITIONAL]  /(end_instr - begin_instr)) << " (" << stats.branch_type_misses[BRANCH_CONDITIONAL] << "/" << stats.total_branch_types[BRANCH_CONDITIONAL]   << ")" << std::endl;
-    std::cout << "BRANCH_DIRECT_CALL: "   << (1000.0*stats.branch_type_misses[BRANCH_DIRECT_CALL]  /(end_instr - begin_instr)) << " (" << stats.branch_type_misses[BRANCH_DIRECT_CALL] << "/" << stats.total_branch_types[BRANCH_DIRECT_CALL]   << ")" << std::endl;
-    std::cout << "BRANCH_INDIRECT_CALL: " << (1000.0*stats.branch_type_misses[BRANCH_INDIRECT_CALL]/(end_instr - begin_instr)) << " (" << stats.branch_type_misses[BRANCH_INDIRECT_CALL] << "/" << stats.total_branch_types[BRANCH_INDIRECT_CALL] << ")" << std::endl;
-    std::cout << "BRANCH_RETURN: "        << (1000.0*stats.branch_type_misses[BRANCH_RETURN]       /(end_instr - begin_instr)) << " (" << stats.branch_type_misses[BRANCH_RETURN] << "/" << stats.total_branch_types[BRANCH_RETURN]        << ")" << std::endl;
-    std::cout << std::endl;
-}
-
-void print_dram_channel_stats(uint32_t index, DRAM_CHANNEL::stats_type stats)
-{
-    std::cout << " CHANNEL " << index << std::endl;
-    std::cout << " RQ ROW_BUFFER_HIT: " << std::setw(10) << stats.RQ_ROW_BUFFER_HIT << "  ROW_BUFFER_MISS: " << std::setw(10) << stats.RQ_ROW_BUFFER_MISS << std::endl;
-    std::cout << " AVG DBUS CONGESTED CYCLE: ";
-    if (stats.dbus_count_congested > 0)
-        std::cout << std::setw(10) << (1.0*stats.dbus_cycle_congested) / stats.dbus_count_congested;
-    else
-        std::cout << "-";
-    std::cout << std::endl;
-    std::cout << " WQ ROW_BUFFER_HIT: " << std::setw(10) << stats.WQ_ROW_BUFFER_HIT << "  ROW_BUFFER_MISS: " << std::setw(10) << stats.WQ_ROW_BUFFER_MISS;
-    std::cout << "  FULL: " << std::setw(10) << stats.WQ_FULL << std::endl;
-    std::cout << std::endl;
-}
-
->>>>>>> d7a5035a
 void print_deadlock(uint32_t i)
 {
     cout << "DEADLOCK! CPU " << i << " instr_id: " << ooo_cpu[i]->ROB.front().instr_id;
@@ -354,24 +271,13 @@
             std::cout << "CPU " << cpu->cpu << " cumulative IPC: " << 1.0 * cpu->sim_instr() / cpu->sim_cycle();
             std::cout << " instructions: " << cpu->sim_instr() << " cycles: " << cpu->sim_cycle() << endl;
 
-<<<<<<< HEAD
             static_cast<CACHE*>(cpu->L1D_bus.lower_level)->print_phase_stats();
             static_cast<CACHE*>(cpu->L1I_bus.lower_level)->print_phase_stats();
             static_cast<CACHE*>(static_cast<CACHE*>(cpu->L1D_bus.lower_level)->lower_level)->print_phase_stats();
-=======
-            print_cache_stats(static_cast<CACHE*>(cpu->L1D_bus.lower_level)->NAME, cpu->cpu, static_cast<CACHE*>(cpu->L1D_bus.lower_level)->sim_stats.back());
-            print_cache_stats(static_cast<CACHE*>(cpu->L1I_bus.lower_level)->NAME, cpu->cpu, static_cast<CACHE*>(cpu->L1I_bus.lower_level)->sim_stats.back());
-            print_cache_stats(static_cast<CACHE*>(static_cast<CACHE*>(cpu->L1D_bus.lower_level)->lower_level)->NAME, cpu->cpu, static_cast<CACHE*>(static_cast<CACHE*>(cpu->L1D_bus.lower_level)->lower_level)->sim_stats.back());
->>>>>>> d7a5035a
 
             cpu->l1i_prefetcher_final_stats();
             static_cast<CACHE*>(cpu->L1D_bus.lower_level)->l1d_prefetcher_final_stats();
             static_cast<CACHE*>(static_cast<CACHE*>(cpu->L1D_bus.lower_level)->lower_level)->l2c_prefetcher_final_stats();
-<<<<<<< HEAD
-=======
-
-            print_cache_stats(LLC.NAME, cpu->cpu, LLC.sim_stats.back());
->>>>>>> d7a5035a
         }
 
         LLC.print_phase_stats();
@@ -387,7 +293,6 @@
         std::cout << " instructions: " << cpu->roi_cycle() << " cycles: " << cpu->roi_cycle();
         std::cout << endl;
 
-<<<<<<< HEAD
         static_cast<CACHE*>(cpu->L1D_bus.lower_level)->print_roi_stats();
         static_cast<CACHE*>(cpu->L1I_bus.lower_level)->print_roi_stats();
         static_cast<CACHE*>(static_cast<CACHE*>(cpu->L1D_bus.lower_level)->lower_level)->print_roi_stats();
@@ -395,16 +300,6 @@
         static_cast<CACHE*>(cpu->DTLB_bus.lower_level)->print_roi_stats();
         static_cast<CACHE*>(cpu->ITLB_bus.lower_level)->print_roi_stats();
         static_cast<CACHE*>(static_cast<CACHE*>(cpu->DTLB_bus.lower_level)->lower_level)->print_roi_stats();
-=======
-        print_cache_stats(static_cast<CACHE*>(cpu->L1D_bus.lower_level)->NAME, cpu->cpu, static_cast<CACHE*>(cpu->L1D_bus.lower_level)->roi_stats.back());
-        print_cache_stats(static_cast<CACHE*>(cpu->L1I_bus.lower_level)->NAME, cpu->cpu, static_cast<CACHE*>(cpu->L1I_bus.lower_level)->roi_stats.back());
-        print_cache_stats(static_cast<CACHE*>(static_cast<CACHE*>(cpu->L1D_bus.lower_level)->lower_level)->NAME, cpu->cpu, static_cast<CACHE*>(static_cast<CACHE*>(cpu->L1D_bus.lower_level)->lower_level)->roi_stats.back());
-
-        print_cache_stats(static_cast<CACHE*>(cpu->DTLB_bus.lower_level)->NAME, cpu->cpu, static_cast<CACHE*>(cpu->DTLB_bus.lower_level)->roi_stats.back());
-        print_cache_stats(static_cast<CACHE*>(cpu->ITLB_bus.lower_level)->NAME, cpu->cpu, static_cast<CACHE*>(cpu->ITLB_bus.lower_level)->roi_stats.back());
-        print_cache_stats(static_cast<CACHE*>(static_cast<CACHE*>(cpu->DTLB_bus.lower_level)->lower_level)->NAME, cpu->cpu, static_cast<CACHE*>(static_cast<CACHE*>(cpu->DTLB_bus.lower_level)->lower_level)->roi_stats.back());
-        print_cache_stats(LLC.NAME, cpu->cpu, LLC.roi_stats.back());
->>>>>>> d7a5035a
     }
 
     LLC.print_roi_stats();
@@ -419,18 +314,7 @@
 
     LLC.llc_prefetcher_final_stats();
     LLC.llc_replacement_final_stats();
-<<<<<<< HEAD
     DRAM.print_phase_stats();
-=======
-
-    std::cout << std::endl;
-    std::cout << "DRAM Statistics" << std::endl;
-    for (unsigned i = 0; i < DRAM_CHANNELS; ++i)
-        print_dram_channel_stats(i, DRAM.channels[i].sim_stats.back());
-
-    for (auto cpu : ooo_cpu)
-        print_cpu_stats(cpu->cpu, cpu->sim_stats.back(), cpu->begin_phase_instr, cpu->num_retired);
->>>>>>> d7a5035a
 
     return 0;
 }