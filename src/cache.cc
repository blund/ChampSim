#include "cache.h"

#include <algorithm>
#include <iterator>

#include "champsim.h"
#include "champsim_constants.h"
#include "instruction.h"
#include "util.h"
#include "vmem.h"

extern uint8_t warmup_complete[NUM_CPUS];

bool CACHE::handle_fill(PACKET &fill_mshr)
{
  cpu = fill_mshr.cpu;

  // find victim
  uint32_t set = get_set(fill_mshr.address);

  auto set_begin = std::next(std::begin(block), set * NUM_WAY);
  auto set_end = std::next(set_begin, NUM_WAY);
  auto first_inv = std::find_if_not(set_begin, set_end, is_valid<BLOCK>());
  uint32_t way = std::distance(set_begin, first_inv);
  if (way == NUM_WAY)
    way = impl_replacement_find_victim(fill_mshr.cpu, fill_mshr.instr_id, set, &block.data()[set * NUM_WAY], fill_mshr.ip, fill_mshr.address, fill_mshr.type);

  bool success = filllike_miss(set, way, fill_mshr);

  if (success) {
    for (auto ret : fill_mshr.to_return)
      ret->return_data(fill_mshr);
  }

  return success;
}

bool CACHE::handle_writeback(PACKET &handle_pkt)
{
  cpu = handle_pkt.cpu;

  // access cache
  uint32_t set = get_set(handle_pkt.address);
  uint32_t way = get_way(handle_pkt.address, set);

  BLOCK& fill_block = block[set * NUM_WAY + way];

  if (way < NUM_WAY) { // HIT
    impl_replacement_update_state(handle_pkt.cpu, set, way, fill_block.address, handle_pkt.ip, 0, handle_pkt.type, 1);

    // COLLECT STATS
    sim_hit[handle_pkt.cpu][handle_pkt.type]++;
    sim_access[handle_pkt.cpu][handle_pkt.type]++;

    // mark dirty
    fill_block.dirty = 1;

    return true;
  } else { // MISS
    if (handle_pkt.type == RFO && handle_pkt.to_return.empty()) {
      return readlike_miss(handle_pkt);
    } else {
      // find victim
      auto set_begin = std::next(std::begin(block), set * NUM_WAY);
      auto set_end = std::next(set_begin, NUM_WAY);
      auto first_inv = std::find_if_not(set_begin, set_end, is_valid<BLOCK>());
      way = std::distance(set_begin, first_inv);
      if (way == NUM_WAY)
        way = impl_replacement_find_victim(handle_pkt.cpu, handle_pkt.instr_id, set, &block.data()[set * NUM_WAY], handle_pkt.ip, handle_pkt.address,
            handle_pkt.type);

      return filllike_miss(set, way, handle_pkt);
    }
  }
}

bool CACHE::handle_read(PACKET &handle_pkt)
{
  cpu = handle_pkt.cpu;

  // A (hopefully temporary) hack to know whether to send the evicted paddr or
  // vaddr to the prefetcher
  ever_seen_data |= (handle_pkt.v_address != handle_pkt.ip);

  uint32_t set = get_set(handle_pkt.address);
  uint32_t way = get_way(handle_pkt.address, set);

  if (way < NUM_WAY) { // HIT
    readlike_hit(set, way, handle_pkt);
    return true;
  } else {
    return readlike_miss(handle_pkt);
  }
}

bool CACHE::handle_prefetch(PACKET &handle_pkt)
{
<<<<<<< HEAD
  cpu = handle_pkt.cpu;

  uint32_t set = get_set(handle_pkt.address);
  uint32_t way = get_way(handle_pkt.address, set);

  if (way < NUM_WAY) { // HIT
    readlike_hit(set, way, handle_pkt);
    return true;
  } else {
    return readlike_miss(handle_pkt);
=======
  // Check WQ for duplicates, merging if they are found
  for (auto wq_it = std::find_if(std::begin(WQ), std::end(WQ), std::not_fn(&PACKET::forward_checked)); wq_it != std::end(WQ);) {
    if (auto found = std::find_if(std::begin(WQ), wq_it, eq_addr<PACKET>(wq_it->address, match_offset_bits ? 0 : OFFSET_BITS)); found != wq_it) {
      // Merge with earlier write
      WQ_MERGED++;
      wq_it = WQ.erase(wq_it);
    } else {
      wq_it->forward_checked = true;
      ++wq_it;
    }
  }

  // Check RQ for forwarding from WQ (return if found), then for duplicates (merge if found)
  for (auto rq_it = std::find_if(std::begin(RQ), std::end(RQ), std::not_fn(&PACKET::forward_checked)); rq_it != std::end(RQ);) {
    if (auto found_wq = std::find_if(std::begin(WQ), std::end(WQ), eq_addr<PACKET>(rq_it->address, match_offset_bits ? 0 : OFFSET_BITS));
        found_wq != std::end(WQ)) {
      // Forward from earlier write
      rq_it->data = found_wq->data;
      for (auto ret : rq_it->to_return)
        ret->return_data(*rq_it);

      WQ_FORWARD++;
      rq_it = RQ.erase(rq_it);
    } else if (auto found_rq = std::find_if(std::begin(RQ), rq_it, eq_addr<PACKET>(rq_it->address, OFFSET_BITS)); found_rq != rq_it) {
      // Merge with earlier read
      auto instr_copy = std::move(found_rq->instr_depend_on_me);
      auto ret_copy = std::move(found_rq->to_return);

      std::set_union(std::begin(instr_copy), std::end(instr_copy), std::begin(rq_it->instr_depend_on_me), std::end(rq_it->instr_depend_on_me),
                     std::back_inserter(found_rq->instr_depend_on_me), [](ooo_model_instr& x, ooo_model_instr& y) { return x.instr_id < y.instr_id; });
      std::set_union(std::begin(ret_copy), std::end(ret_copy), std::begin(rq_it->to_return), std::end(rq_it->to_return),
                     std::back_inserter(found_rq->to_return));

      RQ_MERGED++;
      rq_it = RQ.erase(rq_it);
    } else {
      rq_it->forward_checked = true;
      ++rq_it;
    }
  }

  // Check PQ for forwarding from WQ (return if found), then for duplicates (merge if found)
  for (auto pq_it = std::find_if(std::begin(PQ), std::end(PQ), std::not_fn(&PACKET::forward_checked)); pq_it != std::end(PQ);) {
    if (auto found_wq = std::find_if(std::begin(WQ), std::end(WQ), eq_addr<PACKET>(pq_it->address, match_offset_bits ? 0 : OFFSET_BITS));
        found_wq != std::end(WQ)) {
      // Forward from earlier write
      pq_it->data = found_wq->data;
      for (auto ret : pq_it->to_return)
        ret->return_data(*pq_it);

      WQ_FORWARD++;
      pq_it = PQ.erase(pq_it);
    } else if (auto found = std::find_if(std::begin(PQ), pq_it, eq_addr<PACKET>(pq_it->address, OFFSET_BITS)); found != pq_it) {
      // Merge with earlier prefetch
      found->fill_level = std::min(found->fill_level, pq_it->fill_level);

      auto ret_copy = std::move(found->to_return);
      std::set_union(std::begin(ret_copy), std::end(ret_copy), std::begin(pq_it->to_return), std::end(pq_it->to_return), std::back_inserter(found->to_return));

      PQ_MERGED++;
      pq_it = PQ.erase(pq_it);
    } else {
      pq_it->forward_checked = true;
      ++pq_it;
    }
>>>>>>> 80486721
  }
}

void CACHE::readlike_hit(std::size_t set, std::size_t way, const PACKET& handle_pkt)
{
  if constexpr (champsim::debug_print) {
    std::cout << "[" << NAME << "] " << __func__;
    std::cout << " instr_id: " << handle_pkt.instr_id << " address: " << std::hex << (handle_pkt.address >> OFFSET_BITS);
    std::cout << " full_addr: " << handle_pkt.address;
    std::cout << " full_v_addr: " << handle_pkt.v_address << std::dec;
    std::cout << " type: " << +handle_pkt.type;
    std::cout << " cycle: " << current_cycle << std::endl;
  }

  BLOCK& hit_block = block[set * NUM_WAY + way];

  // update prefetcher on load instruction
  if (should_activate_prefetcher(handle_pkt)) {
    uint64_t pf_base_addr = (virtual_prefetch ? handle_pkt.v_address : handle_pkt.address) & ~bitmask(match_offset_bits ? 0 : OFFSET_BITS);
    hit_block.pf_metadata = impl_prefetcher_cache_operate(pf_base_addr, handle_pkt.ip, 1, handle_pkt.type, handle_pkt.pf_metadata);
  }

  // update replacement policy
  impl_replacement_update_state(handle_pkt.cpu, set, way, hit_block.address, handle_pkt.ip, 0, handle_pkt.type, 1);

  // COLLECT STATS
  sim_hit[handle_pkt.cpu][handle_pkt.type]++;
  sim_access[handle_pkt.cpu][handle_pkt.type]++;

  auto copy{handle_pkt};
  copy.data = hit_block.data;
  for (auto ret : copy.to_return)
    ret->return_data(copy);

  // update prefetch stats and reset prefetch bit
  if (hit_block.prefetch) {
    pf_useful++;
    hit_block.prefetch = 0;
  }
}

bool CACHE::readlike_miss(const PACKET& handle_pkt)
{
  if constexpr (champsim::debug_print) {
    std::cout << "[" << NAME << "] " << __func__;
    std::cout << " instr_id: " << handle_pkt.instr_id << " address: " << std::hex << (handle_pkt.address >> OFFSET_BITS);
    std::cout << " full_addr: " << handle_pkt.address;
    std::cout << " full_v_addr: " << handle_pkt.v_address << std::dec;
    std::cout << " type: " << +handle_pkt.type;
    std::cout << " cycle: " << current_cycle << std::endl;
  }

  // check mshr
  auto mshr_entry = std::find_if(MSHR.begin(), MSHR.end(), eq_addr<PACKET>(handle_pkt.address, OFFSET_BITS));
  bool mshr_full = (MSHR.size() == MSHR_SIZE);

  if (mshr_entry != MSHR.end()) // miss already inflight
  {
<<<<<<< HEAD
    packet_dep_merge(mshr_entry->lq_index_depend_on_me, handle_pkt.lq_index_depend_on_me);
    packet_dep_merge(mshr_entry->sq_index_depend_on_me, handle_pkt.sq_index_depend_on_me);
    packet_dep_merge(mshr_entry->instr_depend_on_me, handle_pkt.instr_depend_on_me);
    packet_dep_merge(mshr_entry->to_return, handle_pkt.to_return);
=======
    // update fill location
    mshr_entry->fill_level = std::min(mshr_entry->fill_level, handle_pkt.fill_level);

    auto instr_copy = std::move(mshr_entry->instr_depend_on_me);
    auto ret_copy = std::move(mshr_entry->to_return);

    std::set_union(std::begin(instr_copy), std::end(instr_copy), std::begin(handle_pkt.instr_depend_on_me), std::end(handle_pkt.instr_depend_on_me),
                   std::back_inserter(mshr_entry->instr_depend_on_me), [](ooo_model_instr& x, ooo_model_instr& y) { return x.instr_id < y.instr_id; });
    std::set_union(std::begin(ret_copy), std::end(ret_copy), std::begin(handle_pkt.to_return), std::end(handle_pkt.to_return),
                   std::back_inserter(mshr_entry->to_return));
>>>>>>> 80486721

    if (mshr_entry->type == PREFETCH && handle_pkt.type != PREFETCH) {
      // Mark the prefetch as useful
      if (mshr_entry->prefetch_from_this)
        pf_useful++;

      uint64_t prior_event_cycle = mshr_entry->event_cycle;
      *mshr_entry = handle_pkt;

      // in case request is already returned, we should keep event_cycle
      mshr_entry->event_cycle = prior_event_cycle;
    }
  } else {
    if (mshr_full)  // not enough MSHR resource
      return false; // TODO should we allow prefetches anyway if they will not
                    // be filled to this level?

    auto fwd_pkt = handle_pkt;

    fwd_pkt.prefetch_from_this = false;
    if (!std::empty(fwd_pkt.to_return))
      fwd_pkt.to_return = {this};

    bool success;
    if (prefetch_as_load || handle_pkt.type != PREFETCH)
      success = lower_level->add_rq(fwd_pkt);
    else
      success = lower_level->add_pq(fwd_pkt);

    if (!success)
      return false;

    // Allocate an MSHR
    if (!std::empty(fwd_pkt.to_return)) {
      mshr_entry = MSHR.insert(std::end(MSHR), handle_pkt);
      mshr_entry->cycle_enqueued = current_cycle;
      mshr_entry->event_cycle = std::numeric_limits<uint64_t>::max();
    }
  }

  // update prefetcher on load instructions and prefetches from upper levels
  if (should_activate_prefetcher(handle_pkt)) {
    uint64_t pf_base_addr = (virtual_prefetch ? handle_pkt.v_address : handle_pkt.address) & ~bitmask(match_offset_bits ? 0 : OFFSET_BITS);
    mshr_entry->pf_metadata = impl_prefetcher_cache_operate(pf_base_addr, handle_pkt.ip, 0, handle_pkt.type, handle_pkt.pf_metadata);
  }

  return true;
}

bool CACHE::filllike_miss(std::size_t set, std::size_t way, const PACKET& handle_pkt)
{
  if constexpr (champsim::debug_print) {
    std::cout << "[" << NAME << "] " << __func__;
    std::cout << " instr_id: " << handle_pkt.instr_id << " address: " << std::hex << (handle_pkt.address >> OFFSET_BITS);
    std::cout << " full_addr: " << handle_pkt.address;
    std::cout << " full_v_addr: " << handle_pkt.v_address << std::dec;
    std::cout << " type: " << +handle_pkt.type;
    std::cout << " cycle: " << current_cycle << std::endl;
  }

  bool bypass = (way == NUM_WAY);
  assert(handle_pkt.type != WRITEBACK || !bypass);

  auto pkt_address = (virtual_prefetch ? handle_pkt.v_address : handle_pkt.address) & ~bitmask(match_offset_bits ? 0 : OFFSET_BITS);
  if (!bypass) {
    BLOCK& fill_block = block[set * NUM_WAY + way];
    if (fill_block.dirty) {
      PACKET writeback_packet;

      writeback_packet.cpu = handle_pkt.cpu;
      writeback_packet.address = fill_block.address;
      writeback_packet.data = fill_block.data;
      writeback_packet.instr_id = handle_pkt.instr_id;
      writeback_packet.ip = 0;
      writeback_packet.type = WRITEBACK;
      writeback_packet.pf_metadata = fill_block.pf_metadata;

      auto success = lower_level->add_wq(writeback_packet);
      if (!success)
        return false;
    }

    auto evicting_address = (ever_seen_data ? fill_block.address : fill_block.v_address) & ~bitmask(match_offset_bits ? 0 : OFFSET_BITS);

    if (fill_block.prefetch)
      pf_useless++;

    if (handle_pkt.type == PREFETCH)
      pf_fill++;

    fill_block.valid = true;
    fill_block.prefetch = handle_pkt.prefetch_from_this;
    fill_block.dirty = (handle_pkt.type == WRITEBACK || (handle_pkt.type == RFO && handle_pkt.to_return.empty()));
    fill_block.address = handle_pkt.address;
    fill_block.v_address = handle_pkt.v_address;
    fill_block.data = handle_pkt.data;
    fill_block.ip = handle_pkt.ip;
    fill_block.cpu = handle_pkt.cpu;
    fill_block.instr_id = handle_pkt.instr_id;

    fill_block.pf_metadata = impl_prefetcher_cache_fill(pkt_address, set, way, handle_pkt.type == PREFETCH, evicting_address, handle_pkt.pf_metadata);
  } else {
    impl_prefetcher_cache_fill(pkt_address, set, way, handle_pkt.type == PREFETCH, 0, handle_pkt.pf_metadata); // FIXME ignored result
  }

  if (warmup_complete[handle_pkt.cpu] && (handle_pkt.cycle_enqueued != 0))
    total_miss_latency += current_cycle - handle_pkt.cycle_enqueued;

  // update replacement policy
  impl_replacement_update_state(handle_pkt.cpu, set, way, handle_pkt.address, handle_pkt.ip, 0, handle_pkt.type, 0);

  // COLLECT STATS
  sim_miss[handle_pkt.cpu][handle_pkt.type]++;
  sim_access[handle_pkt.cpu][handle_pkt.type]++;

  return true;
}

void CACHE::operate()
{
  auto write_bw = MAX_WRITE;
  auto read_bw = MAX_READ;

  for (bool success = true; success && write_bw > 0 && !std::empty(MSHR) && MSHR.front().event_cycle <= current_cycle; --write_bw) {
    success = handle_fill(MSHR.front());
    if (success)
      MSHR.pop_front();
  }

  for (bool success = true; success && write_bw > 0 && !std::empty(queues.WQ) && queues.wq_has_ready(); --write_bw) {
    success = handle_writeback(queues.WQ.front());
    if (success)
      queues.WQ.pop_front();
  }

  for (bool success = true; success && read_bw > 0 && !std::empty(queues.RQ) && queues.rq_has_ready(); --read_bw) {
    success = handle_read(queues.RQ.front());
    if (success)
      queues.RQ.pop_front();
  }

  for (bool success = true; success && read_bw > 0 && !std::empty(queues.PQ) && queues.pq_has_ready(); --read_bw) {
    success = handle_prefetch(queues.PQ.front());
    if (success)
      queues.PQ.pop_front();
  }

  impl_prefetcher_cycle_operate();
}

uint32_t CACHE::get_set(uint64_t address) { return ((address >> OFFSET_BITS) & bitmask(lg2(NUM_SET))); }

uint32_t CACHE::get_way(uint64_t address, uint32_t set)
{
  auto begin = std::next(block.begin(), set * NUM_WAY);
  auto end = std::next(begin, NUM_WAY);
  return std::distance(begin, std::find_if(begin, end, eq_addr<BLOCK>(address, OFFSET_BITS)));
}

int CACHE::invalidate_entry(uint64_t inval_addr)
{
  uint32_t set = get_set(inval_addr);
  uint32_t way = get_way(inval_addr, set);

  if (way < NUM_WAY)
    block[set * NUM_WAY + way].valid = 0;

  return way;
}

bool CACHE::add_rq(const PACKET &packet)
{
  if constexpr (champsim::debug_print) {
    std::cout << "[" << NAME << "_RQ] " << __func__ << " instr_id: " << packet.instr_id << " address: " << std::hex << (packet.address >> OFFSET_BITS);
    std::cout << " full_addr: " << packet.address << " v_address: " << packet.v_address << std::dec << " type: " << +packet.type << " occupancy: " << std::size(queues.RQ) << std::endl;
  }

  return queues.add_rq(packet);
}

bool CACHE::add_wq(const PACKET& packet)
{
  if constexpr (champsim::debug_print) {
    std::cout << "[" << NAME << "_WQ] " << __func__ << " instr_id: " << packet.instr_id << " address: " << std::hex << (packet.address >> OFFSET_BITS);
    std::cout << " full_addr: " << packet.address << " v_address: " << packet.v_address << std::dec << " type: " << +packet.type << " occupancy: " << std::size(queues.WQ);
  }

  return queues.add_wq(packet);
}

int CACHE::prefetch_line(uint64_t pf_addr, bool fill_this_level, uint32_t prefetch_metadata)
{
  pf_requested++;

  PACKET pf_packet;
  pf_packet.type = PREFETCH;
  pf_packet.prefetch_from_this = true;
  pf_packet.pf_metadata = prefetch_metadata;
  pf_packet.cpu = cpu;
  pf_packet.address = pf_addr;
  pf_packet.v_address = virtual_prefetch ? pf_addr : 0;

  if (fill_this_level)
    pf_packet.to_return = {this};

  auto success = queues.add_pq(pf_packet);
  if (success)
    ++pf_issued;
  return success;
}

int CACHE::prefetch_line(uint64_t ip, uint64_t base_addr, uint64_t pf_addr, bool fill_this_level, uint32_t prefetch_metadata)
{
  static bool deprecate_printed = false;
  if (!deprecate_printed) {
    std::cout << "WARNING: The extended signature CACHE::prefetch_line(ip, "
                 "base_addr, pf_addr, fill_this_level, prefetch_metadata) is "
                 "deprecated."
              << std::endl;
    std::cout << "WARNING: Use CACHE::prefetch_line(pf_addr, fill_this_level, "
                 "prefetch_metadata) instead."
              << std::endl;
    deprecate_printed = true;
  }
  return prefetch_line(pf_addr, fill_this_level, prefetch_metadata);
}

bool CACHE::add_pq(const PACKET &packet)
{
  if constexpr (champsim::debug_print) {
    std::cout << "[" << NAME << "_WQ] " << __func__ << " instr_id: " << packet.instr_id << " address: " << std::hex << (packet.address >> OFFSET_BITS);
    std::cout << " full_addr: " << packet.address << " v_address: " << packet.v_address << std::dec << " type: " << +packet.type << " occupancy: " << std::size(queues.PQ);
  }

  return queues.add_pq(packet);
}

void CACHE::return_data(const PACKET& packet)
{
  // check MSHR information
  auto mshr_entry = std::find_if(MSHR.begin(), MSHR.end(), eq_addr<PACKET>(packet.address, OFFSET_BITS));
  auto first_unreturned = std::find_if(MSHR.begin(), MSHR.end(), [](auto x) { return x.event_cycle == std::numeric_limits<uint64_t>::max(); });

  // sanity check
  if (mshr_entry == MSHR.end()) {
    std::cerr << "[" << NAME << "_MSHR] " << __func__ << " instr_id: " << packet.instr_id << " cannot find a matching entry!";
    std::cerr << " address: " << std::hex << packet.address;
    std::cerr << " v_address: " << packet.v_address;
    std::cerr << " address: " << (packet.address >> OFFSET_BITS) << std::dec;
    std::cerr << " event: " << packet.event_cycle << " current: " << current_cycle << std::endl;
    assert(0);
  }

  // MSHR holds the most updated information about this request
  mshr_entry->data = packet.data;
  mshr_entry->pf_metadata = packet.pf_metadata;
  mshr_entry->event_cycle = current_cycle + (warmup_complete[cpu] ? FILL_LATENCY : 0);

  if constexpr (champsim::debug_print) {
    std::cout << "[" << NAME << "_MSHR] " << __func__ << " instr_id: " << mshr_entry->instr_id;
    std::cout << " address: " << std::hex << mshr_entry->address;
    std::cout << " data: " << mshr_entry->data << std::dec;
    std::cout << " event: " << mshr_entry->event_cycle << " current: " << current_cycle << std::endl;
  }

  // Order this entry after previously-returned entries, but before non-returned
  // entries
  std::iter_swap(mshr_entry, first_unreturned);
}

uint32_t CACHE::get_occupancy(uint8_t queue_type, uint64_t address)
{
  if (queue_type == 0)
    return std::count_if(MSHR.begin(), MSHR.end(), is_valid<PACKET>());
  else if (queue_type == 1)
    return std::size(queues.RQ);
  else if (queue_type == 2)
    return std::size(queues.WQ);
  else if (queue_type == 3)
    return std::size(queues.PQ);

  return 0;
}

uint32_t CACHE::get_size(uint8_t queue_type, uint64_t address)
{
  if (queue_type == 0)
    return MSHR_SIZE;
  else if (queue_type == 1)
    return queues.RQ_SIZE;
  else if (queue_type == 2)
    return queues.WQ_SIZE;
  else if (queue_type == 3)
    return queues.PQ_SIZE;

  return 0;
}

bool CACHE::should_activate_prefetcher(const PACKET &pkt) const {
  return (1 << pkt.type) & pref_activate_mask && !pkt.prefetch_from_this;
}

void CACHE::print_deadlock()
{
  if (!std::empty(MSHR)) {
    std::cout << NAME << " MSHR Entry" << std::endl;
    std::size_t j = 0;
    for (PACKET entry : MSHR) {
      std::cout << "[" << NAME << " MSHR] entry: " << j++ << " instr_id: " << entry.instr_id;
      std::cout << " address: " << std::hex << entry.address << " v_addr: " << entry.v_address << std::dec << " type: " << +entry.type;
      std::cout << " event_cycle: " << entry.event_cycle << std::endl;
    }
  } else {
    std::cout << NAME << " MSHR empty" << std::endl;
  }

  if (!std::empty(queues.RQ)) {
      std::cout << NAME << " RQ head " << " instr_id: " << queues.RQ.front().instr_id;
      std::cout << " address: " << std::hex << queues.RQ.front().address << " v_addr: " << queues.RQ.front().v_address << std::dec << " type: " << +queues.RQ.front().type;
      std::cout << " event_cycle: " << queues.RQ.front().event_cycle << std::endl;
  } else {
    std::cout << NAME << " RQ empty" << std::endl;
  }

  if (!std::empty(queues.WQ)) {
      std::cout << NAME << " WQ head " << " instr_id: " << queues.WQ.front().instr_id;
      std::cout << " address: " << std::hex << queues.WQ.front().address << " v_addr: " << queues.WQ.front().v_address << std::dec << " type: " << +queues.WQ.front().type;
      std::cout << " event_cycle: " << queues.WQ.front().event_cycle << std::endl;
  } else {
    std::cout << NAME << " WQ empty" << std::endl;
  }

  if (!std::empty(queues.PQ)) {
      std::cout << NAME << " PQ head " << " instr_id: " << queues.PQ.front().instr_id;
      std::cout << " address: " << std::hex << queues.PQ.front().address << " v_addr: " << queues.PQ.front().v_address << std::dec << " type: " << +queues.PQ.front().type;
      std::cout << " event_cycle: " << queues.PQ.front().event_cycle << std::endl;
  } else {
    std::cout << NAME << " PQ empty" << std::endl;
  }
}<|MERGE_RESOLUTION|>--- conflicted
+++ resolved
@@ -95,7 +95,6 @@
 
 bool CACHE::handle_prefetch(PACKET &handle_pkt)
 {
-<<<<<<< HEAD
   cpu = handle_pkt.cpu;
 
   uint32_t set = get_set(handle_pkt.address);
@@ -106,73 +105,6 @@
     return true;
   } else {
     return readlike_miss(handle_pkt);
-=======
-  // Check WQ for duplicates, merging if they are found
-  for (auto wq_it = std::find_if(std::begin(WQ), std::end(WQ), std::not_fn(&PACKET::forward_checked)); wq_it != std::end(WQ);) {
-    if (auto found = std::find_if(std::begin(WQ), wq_it, eq_addr<PACKET>(wq_it->address, match_offset_bits ? 0 : OFFSET_BITS)); found != wq_it) {
-      // Merge with earlier write
-      WQ_MERGED++;
-      wq_it = WQ.erase(wq_it);
-    } else {
-      wq_it->forward_checked = true;
-      ++wq_it;
-    }
-  }
-
-  // Check RQ for forwarding from WQ (return if found), then for duplicates (merge if found)
-  for (auto rq_it = std::find_if(std::begin(RQ), std::end(RQ), std::not_fn(&PACKET::forward_checked)); rq_it != std::end(RQ);) {
-    if (auto found_wq = std::find_if(std::begin(WQ), std::end(WQ), eq_addr<PACKET>(rq_it->address, match_offset_bits ? 0 : OFFSET_BITS));
-        found_wq != std::end(WQ)) {
-      // Forward from earlier write
-      rq_it->data = found_wq->data;
-      for (auto ret : rq_it->to_return)
-        ret->return_data(*rq_it);
-
-      WQ_FORWARD++;
-      rq_it = RQ.erase(rq_it);
-    } else if (auto found_rq = std::find_if(std::begin(RQ), rq_it, eq_addr<PACKET>(rq_it->address, OFFSET_BITS)); found_rq != rq_it) {
-      // Merge with earlier read
-      auto instr_copy = std::move(found_rq->instr_depend_on_me);
-      auto ret_copy = std::move(found_rq->to_return);
-
-      std::set_union(std::begin(instr_copy), std::end(instr_copy), std::begin(rq_it->instr_depend_on_me), std::end(rq_it->instr_depend_on_me),
-                     std::back_inserter(found_rq->instr_depend_on_me), [](ooo_model_instr& x, ooo_model_instr& y) { return x.instr_id < y.instr_id; });
-      std::set_union(std::begin(ret_copy), std::end(ret_copy), std::begin(rq_it->to_return), std::end(rq_it->to_return),
-                     std::back_inserter(found_rq->to_return));
-
-      RQ_MERGED++;
-      rq_it = RQ.erase(rq_it);
-    } else {
-      rq_it->forward_checked = true;
-      ++rq_it;
-    }
-  }
-
-  // Check PQ for forwarding from WQ (return if found), then for duplicates (merge if found)
-  for (auto pq_it = std::find_if(std::begin(PQ), std::end(PQ), std::not_fn(&PACKET::forward_checked)); pq_it != std::end(PQ);) {
-    if (auto found_wq = std::find_if(std::begin(WQ), std::end(WQ), eq_addr<PACKET>(pq_it->address, match_offset_bits ? 0 : OFFSET_BITS));
-        found_wq != std::end(WQ)) {
-      // Forward from earlier write
-      pq_it->data = found_wq->data;
-      for (auto ret : pq_it->to_return)
-        ret->return_data(*pq_it);
-
-      WQ_FORWARD++;
-      pq_it = PQ.erase(pq_it);
-    } else if (auto found = std::find_if(std::begin(PQ), pq_it, eq_addr<PACKET>(pq_it->address, OFFSET_BITS)); found != pq_it) {
-      // Merge with earlier prefetch
-      found->fill_level = std::min(found->fill_level, pq_it->fill_level);
-
-      auto ret_copy = std::move(found->to_return);
-      std::set_union(std::begin(ret_copy), std::end(ret_copy), std::begin(pq_it->to_return), std::end(pq_it->to_return), std::back_inserter(found->to_return));
-
-      PQ_MERGED++;
-      pq_it = PQ.erase(pq_it);
-    } else {
-      pq_it->forward_checked = true;
-      ++pq_it;
-    }
->>>>>>> 80486721
   }
 }
 
@@ -231,15 +163,6 @@
 
   if (mshr_entry != MSHR.end()) // miss already inflight
   {
-<<<<<<< HEAD
-    packet_dep_merge(mshr_entry->lq_index_depend_on_me, handle_pkt.lq_index_depend_on_me);
-    packet_dep_merge(mshr_entry->sq_index_depend_on_me, handle_pkt.sq_index_depend_on_me);
-    packet_dep_merge(mshr_entry->instr_depend_on_me, handle_pkt.instr_depend_on_me);
-    packet_dep_merge(mshr_entry->to_return, handle_pkt.to_return);
-=======
-    // update fill location
-    mshr_entry->fill_level = std::min(mshr_entry->fill_level, handle_pkt.fill_level);
-
     auto instr_copy = std::move(mshr_entry->instr_depend_on_me);
     auto ret_copy = std::move(mshr_entry->to_return);
 
@@ -247,7 +170,6 @@
                    std::back_inserter(mshr_entry->instr_depend_on_me), [](ooo_model_instr& x, ooo_model_instr& y) { return x.instr_id < y.instr_id; });
     std::set_union(std::begin(ret_copy), std::end(ret_copy), std::begin(handle_pkt.to_return), std::end(handle_pkt.to_return),
                    std::back_inserter(mshr_entry->to_return));
->>>>>>> 80486721
 
     if (mshr_entry->type == PREFETCH && handle_pkt.type != PREFETCH) {
       // Mark the prefetch as useful
