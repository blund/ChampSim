--- conflicted
+++ resolved
@@ -233,23 +233,14 @@
 
         if (mshr_entry->type == PREFETCH && handle_pkt.type != PREFETCH)
         {
-<<<<<<< HEAD
             // Mark the prefetch as useful
             if (mshr_entry->pf_origin_level == fill_level)
                 pf_useful++;
 
-            uint8_t  prior_returned = mshr_entry->returned;
             uint64_t prior_event_cycle = mshr_entry->event_cycle;
             *mshr_entry = handle_pkt;
 
-            // in case request is already returned, we should keep event_cycle and returned status
-            mshr_entry->returned = prior_returned;
-=======
-            uint64_t prior_event_cycle = mshr_entry->event_cycle;
-            *mshr_entry = handle_pkt;
-
             // in case request is already returned, we should keep event_cycle
->>>>>>> 0260e940
             mshr_entry->event_cycle = prior_event_cycle;
         }
     }
