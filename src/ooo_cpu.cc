#include "ooo_cpu.h"

#include <algorithm>
#include <vector>

#include "cache.h"
#include "champsim.h"
#include "instruction.h"

#define DEADLOCK_CYCLE 1000000

extern uint8_t warmup_complete[NUM_CPUS];
extern uint8_t MAX_INSTR_DESTINATIONS;

void O3_CPU::operate()
{
  instrs_to_read_this_cycle = std::min((std::size_t)FETCH_WIDTH, IFETCH_BUFFER.size() - IFETCH_BUFFER.occupancy());

  retire_rob();                    // retire
  complete_inflight_instruction(); // finalize execution
  execute_instruction();           // execute instructions
  schedule_instruction();          // schedule instructions
  handle_memory_return();          // finalize memory transactions
  operate_lsq();                   // execute memory transactions

  schedule_memory_instruction(); // schedule memory transactions
  dispatch_instruction();        // dispatch
  decode_instruction();          // decode
  promote_to_decode();

  // if we had a branch mispredict, turn fetching back on after the branch
  // mispredict penalty
  if ((fetch_stall == 1) && (current_cycle >= fetch_resume_cycle) && (fetch_resume_cycle != 0)) {
    fetch_stall = 0;
    fetch_resume_cycle = 0;
  }

  fetch_instruction(); // fetch
  check_dib();

  DECODE_BUFFER.operate();
}

void O3_CPU::initialize_core()
{
  // BRANCH PREDICTOR & BTB
  impl_branch_predictor_initialize();
  impl_btb_initialize();
}

void O3_CPU::init_instruction(ooo_model_instr arch_instr)
{
  instrs_to_read_this_cycle--;

  arch_instr.instr_id = instr_unique_id;

  bool writes_sp = std::count(std::begin(arch_instr.destination_registers), std::end(arch_instr.destination_registers), REG_STACK_POINTER);
  bool writes_ip = std::count(std::begin(arch_instr.destination_registers), std::end(arch_instr.destination_registers), REG_INSTRUCTION_POINTER);
  bool reads_sp = std::count(std::begin(arch_instr.source_registers), std::end(arch_instr.source_registers), REG_STACK_POINTER);
  bool reads_flags = std::count(std::begin(arch_instr.source_registers), std::end(arch_instr.source_registers), REG_FLAGS);
  bool reads_ip = std::count(std::begin(arch_instr.source_registers), std::end(arch_instr.source_registers), REG_INSTRUCTION_POINTER);
  bool reads_other = std::count_if(std::begin(arch_instr.source_registers), std::end(arch_instr.source_registers),
                                   [](uint8_t r) { return r != REG_STACK_POINTER && r != REG_FLAGS && r != REG_INSTRUCTION_POINTER; });

  std::fill_n(std::back_inserter(STA), std::size(arch_instr.destination_memory), arch_instr.instr_id);
  arch_instr.num_mem_ops = std::size(arch_instr.destination_memory) + std::size(arch_instr.source_memory);

  if (arch_instr.num_mem_ops > 0)
    arch_instr.is_memory = 1;

  // determine what kind of branch this is, if any
  if (!reads_sp && !reads_flags && writes_ip && !reads_other) {
    // direct jump
    arch_instr.is_branch = 1;
    arch_instr.branch_taken = 1;
    arch_instr.branch_type = BRANCH_DIRECT_JUMP;
  } else if (!reads_sp && !reads_flags && writes_ip && reads_other) {
    // indirect branch
    arch_instr.is_branch = 1;
    arch_instr.branch_taken = 1;
    arch_instr.branch_type = BRANCH_INDIRECT;
  } else if (!reads_sp && reads_ip && !writes_sp && writes_ip && reads_flags && !reads_other) {
    // conditional branch
    arch_instr.is_branch = 1;
    arch_instr.branch_taken = arch_instr.branch_taken; // don't change this
    arch_instr.branch_type = BRANCH_CONDITIONAL;
  } else if (reads_sp && reads_ip && writes_sp && writes_ip && !reads_flags && !reads_other) {
    // direct call
    arch_instr.is_branch = 1;
    arch_instr.branch_taken = 1;
    arch_instr.branch_type = BRANCH_DIRECT_CALL;
  } else if (reads_sp && reads_ip && writes_sp && writes_ip && !reads_flags && reads_other) {
    // indirect call
    arch_instr.is_branch = 1;
    arch_instr.branch_taken = 1;
    arch_instr.branch_type = BRANCH_INDIRECT_CALL;
  } else if (reads_sp && !reads_ip && writes_sp && writes_ip) {
    // return
    arch_instr.is_branch = 1;
    arch_instr.branch_taken = 1;
    arch_instr.branch_type = BRANCH_RETURN;
  } else if (writes_ip) {
    // some other branch type that doesn't fit the above categories
    arch_instr.is_branch = 1;
    arch_instr.branch_taken = arch_instr.branch_taken; // don't change this
    arch_instr.branch_type = BRANCH_OTHER;
  } else {
    assert(!arch_instr.is_branch);
    assert(arch_instr.branch_type == NOT_BRANCH);
    arch_instr.branch_taken = 0;
  }
  if (arch_instr.branch_taken != 1) {
    // clear the branch target for non-taken instructions
    arch_instr.branch_target = 0;
  }

  total_branch_types[arch_instr.branch_type]++;

  // Stack Pointer Folding
  // The exact, true value of the stack pointer for any given instruction can
  // usually be determined immediately after the instruction is decoded without
  // waiting for the stack pointer's dependency chain to be resolved.
  // We're doing it here because we already have writes_sp and reads_other
  // handy, and in ChampSim it doesn't matter where before execution you do it.
  if (writes_sp) {
    // Avoid creating register dependencies on the stack pointer for calls,
    // returns, pushes, and pops, but not for variable-sized changes in the
    // stack pointer position. reads_other indicates that the stack pointer is
    // being changed by a variable amount, which can't be determined before
    // execution.
    if ((arch_instr.is_branch != 0) || (arch_instr.num_mem_ops > 0) || (!reads_other)) {
      auto nonsp_end = std::remove(std::begin(arch_instr.destination_registers), std::end(arch_instr.destination_registers), REG_STACK_POINTER);
      arch_instr.destination_registers.erase(nonsp_end, std::end(arch_instr.destination_registers));
    }
  }

  // add this instruction to the IFETCH_BUFFER

  // handle branch prediction
  if (arch_instr.is_branch) {

    DP(if (warmup_complete[cpu]) {
        std::cout << "[BRANCH] instr_id: " << instr_unique_id << " ip: " << std::hex << arch_instr.ip << std::dec << " taken: " << +arch_instr.branch_taken << std::endl;
    });

    num_branch++;

    std::pair<uint64_t, uint8_t> btb_result = impl_btb_prediction(arch_instr.ip, arch_instr.branch_type);
    uint64_t predicted_branch_target = btb_result.first;
    uint8_t always_taken = btb_result.second;
    arch_instr.branch_prediction = impl_predict_branch(arch_instr.ip, predicted_branch_target, always_taken, arch_instr.branch_type);
    if ((arch_instr.branch_prediction == 0) && (always_taken == 0)) {
      predicted_branch_target = 0;
    }

    // call code prefetcher every time the branch predictor is used
    static_cast<CACHE*>(L1I_bus.lower_level)->impl_prefetcher_branch_operate(arch_instr.ip, arch_instr.branch_type, predicted_branch_target);

    if (predicted_branch_target != arch_instr.branch_target
        || (arch_instr.branch_type == BRANCH_CONDITIONAL
            && arch_instr.branch_taken != arch_instr.branch_prediction)) { // conditional branches are re-evaluated at decode when the target is computed
      branch_mispredictions++;
      total_rob_occupancy_at_branch_mispredict += ROB.occupancy();
      branch_type_misses[arch_instr.branch_type]++;
      if (warmup_complete[cpu]) {
        fetch_stall = 1;
        instrs_to_read_this_cycle = 0;
        arch_instr.branch_mispredicted = 1;
      }
    } else {
      // if correctly predicted taken, then we can't fetch anymore instructions
      // this cycle
      if (arch_instr.branch_taken == 1) {
        instrs_to_read_this_cycle = 0;
      }
    }

    impl_update_btb(arch_instr.ip, arch_instr.branch_target, arch_instr.branch_taken, arch_instr.branch_type);
    impl_last_branch_result(arch_instr.ip, arch_instr.branch_target, arch_instr.branch_taken, arch_instr.branch_type);
  }

  arch_instr.event_cycle = current_cycle;

  // fast warmup eliminates register dependencies between instructions
  // branch predictor, cache contents, and prefetchers are still warmed up
  if (!warmup_complete[cpu]) {
    arch_instr.source_registers.clear();
    arch_instr.destination_registers.clear();
  }

  // Add to IFETCH_BUFFER
  IFETCH_BUFFER.push_back(arch_instr);

  instr_unique_id++;
}

void O3_CPU::check_dib()
{
  // scan through IFETCH_BUFFER to find instructions that hit in the decoded
  // instruction buffer
  auto end = std::min(IFETCH_BUFFER.end(), std::next(IFETCH_BUFFER.begin(), FETCH_WIDTH));
  for (auto it = IFETCH_BUFFER.begin(); it != end; ++it)
    do_check_dib(*it);
}

void O3_CPU::do_check_dib(ooo_model_instr& instr)
{
  // Check DIB to see if we recently fetched this line
  auto dib_set_begin = std::next(DIB.begin(), ((instr.ip >> lg2(dib_window)) % dib_set) * dib_way);
  auto dib_set_end = std::next(dib_set_begin, dib_way);
  auto way = std::find_if(dib_set_begin, dib_set_end, eq_addr<dib_t::value_type>(instr.ip, lg2(dib_window)));

  if (way != dib_set_end) {
    // The cache line is in the L0, so we can mark this as complete
    instr.fetched = COMPLETED;

    // Also mark it as decoded
    instr.decoded = COMPLETED;

    // It can be acted on immediately
    instr.event_cycle = current_cycle;

    // Update LRU
    std::for_each(dib_set_begin, dib_set_end, lru_updater<dib_entry_t>(way));
  }
}

void O3_CPU::fetch_instruction()
{
  // Fetch a single cache line
  std::size_t to_read = static_cast<CACHE*>(L1I_bus.lower_level)->MAX_READ;
  auto l1i_req_begin = std::find_if(std::begin(IFETCH_BUFFER), std::end(IFETCH_BUFFER), [](const ooo_model_instr& x){ return !x.fetched; });
  while (to_read > 0 && l1i_req_begin != std::end(IFETCH_BUFFER)) {
    // Find the chunk of instructions in the block
    auto no_match_ip = [find_ip=l1i_req_begin->ip](const ooo_model_instr& x) { return (find_ip >> LOG2_BLOCK_SIZE) != (x.ip >> LOG2_BLOCK_SIZE); };
    auto l1i_req_end = std::find_if(l1i_req_begin, std::end(IFETCH_BUFFER), no_match_ip);

    // Issue to L1I
    auto success = do_fetch_instruction(l1i_req_begin, l1i_req_end);
    if (success) {
      for (auto it = l1i_req_begin; it != l1i_req_end; ++it)
        it->fetched = INFLIGHT;
      break;
    }

    --to_read;
    l1i_req_begin = std::find_if(l1i_req_end, std::end(IFETCH_BUFFER), [](const ooo_model_instr& x){ return !x.fetched; });
  }
}

bool O3_CPU::do_fetch_instruction(champsim::circular_buffer<ooo_model_instr>::iterator begin, champsim::circular_buffer<ooo_model_instr>::iterator end)
{
  PACKET fetch_packet;
  fetch_packet.v_address = begin->ip;
  fetch_packet.instr_id = begin->instr_id;
  fetch_packet.ip = begin->ip;
  for (auto it = begin; it != end; ++it)
    fetch_packet.instr_depend_on_me.push_back(it);

  DP(if (warmup_complete[cpu]) {
    std::cout << "[IFETCH] " << __func__ << " instr_id: " << begin->instr_id << std::hex;
    std::cout << " ip: " << begin->ip << std::dec << " dependents: " << std::size(fetch_packet.instr_depend_on_me);
    std::cout << " event_cycle: " << begin->event_cycle << std::endl;
  });

  return L1I_bus.issue_read(fetch_packet);
}

void O3_CPU::promote_to_decode()
{
  unsigned available_fetch_bandwidth = FETCH_WIDTH;
  while (available_fetch_bandwidth > 0 && !IFETCH_BUFFER.empty() && !DECODE_BUFFER.full() && IFETCH_BUFFER.front().fetched == COMPLETED) {
    if (!warmup_complete[cpu] || IFETCH_BUFFER.front().decoded)
      DECODE_BUFFER.push_back_ready(IFETCH_BUFFER.front());
    else
      DECODE_BUFFER.push_back(IFETCH_BUFFER.front());

    IFETCH_BUFFER.pop_front();

    available_fetch_bandwidth--;
  }

  // check for deadlock
  if (!std::empty(IFETCH_BUFFER) && (IFETCH_BUFFER.front().event_cycle + DEADLOCK_CYCLE) <= current_cycle)
    throw champsim::deadlock{cpu};
}

void O3_CPU::decode_instruction()
{
  std::size_t available_decode_bandwidth = DECODE_WIDTH;

  // Send decoded instructions to dispatch
  while (available_decode_bandwidth > 0 && DECODE_BUFFER.has_ready() && !DISPATCH_BUFFER.full()) {
    ooo_model_instr& db_entry = DECODE_BUFFER.front();
    do_dib_update(db_entry);

    // Resume fetch
    if (db_entry.branch_mispredicted) {
      // These branches detect the misprediction at decode
      if ((db_entry.branch_type == BRANCH_DIRECT_JUMP) || (db_entry.branch_type == BRANCH_DIRECT_CALL)
          || (db_entry.branch_type == BRANCH_CONDITIONAL && db_entry.branch_taken == db_entry.branch_prediction)) {
        // clear the branch_mispredicted bit so we don't attempt to resume fetch again at execute
        db_entry.branch_mispredicted = 0;
        // pay misprediction penalty
        fetch_resume_cycle = current_cycle + BRANCH_MISPREDICT_PENALTY;
      }
    }

    // Add to dispatch
    db_entry.event_cycle = current_cycle + (warmup_complete[cpu] ? DISPATCH_LATENCY : 0);
    DISPATCH_BUFFER.push_back(std::move(db_entry));
    DECODE_BUFFER.pop_front();

    available_decode_bandwidth--;
  }

  // check for deadlock
  if (!std::empty(DECODE_BUFFER) && (DECODE_BUFFER.front().event_cycle + DEADLOCK_CYCLE) <= current_cycle)
    throw champsim::deadlock{cpu};
}

void O3_CPU::do_dib_update(const ooo_model_instr& instr)
{
  // Search DIB to see if we need to add this instruction
  auto dib_set_begin = std::next(DIB.begin(), ((instr.ip >> lg2(dib_window)) % dib_set) * dib_way);
  auto dib_set_end = std::next(dib_set_begin, dib_way);
  auto way = std::find_if(dib_set_begin, dib_set_end, eq_addr<dib_t::value_type>(instr.ip, lg2(dib_window)));

  // If we did not find the entry in the DIB, find a victim
  if (way == dib_set_end) {
    way = std::max_element(dib_set_begin, dib_set_end, lru_comparator<dib_entry_t>());
    assert(way != dib_set_end);

    // update way
    way->valid = true;
    way->address = instr.ip;
  }

  std::for_each(dib_set_begin, dib_set_end, lru_updater<dib_entry_t>(way));
}

void O3_CPU::dispatch_instruction()
{
  std::size_t available_dispatch_bandwidth = DISPATCH_WIDTH;

  // dispatch DISPATCH_WIDTH instructions into the ROB
  while (available_dispatch_bandwidth > 0 && !std::empty(DISPATCH_BUFFER) && DISPATCH_BUFFER.front().event_cycle < current_cycle && !ROB.full()) {
    // Add to ROB
    ROB.push_back(DISPATCH_BUFFER.front());
    DISPATCH_BUFFER.pop_front();
    available_dispatch_bandwidth--;
  }

  // check for deadlock
  if (!std::empty(DISPATCH_BUFFER) && (DISPATCH_BUFFER.front().event_cycle + DEADLOCK_CYCLE) <= current_cycle)
    throw champsim::deadlock{cpu};
}

void O3_CPU::schedule_instruction()
{
  std::size_t search_bw = SCHEDULER_SIZE;
  for (auto rob_it = std::begin(ROB); rob_it != std::end(ROB) && search_bw > 0; ++rob_it) {
    if (rob_it->scheduled == 0) {
      do_scheduling(rob_it);

      if (rob_it->scheduled == COMPLETED && rob_it->num_reg_dependent == 0) {

        // remember this rob_index in the Ready-To-Execute array 1
        assert(ready_to_execute.size() < ROB.size());
        ready_to_execute.push(rob_it);

        DP(if (warmup_complete[cpu]) {
          std::cout << "[ready_to_execute] " << __func__ << " instr_id: " << rob_it->instr_id << " is added to ready_to_execute" << std::endl;
        });
      }
    }

    if (rob_it->executed == 0)
      --search_bw;
  }
}

struct instr_reg_will_produce {
  const uint8_t match_reg;
  explicit instr_reg_will_produce(uint8_t reg) : match_reg(reg) {}
  bool operator()(const ooo_model_instr& test) const
  {
    auto dreg_begin = std::begin(test.destination_registers);
    auto dreg_end = std::end(test.destination_registers);
    return test.executed != COMPLETED && std::find(dreg_begin, dreg_end, match_reg) != dreg_end;
  }
};

void O3_CPU::do_scheduling(champsim::circular_buffer<ooo_model_instr>::iterator rob_it)
{
  // Mark register dependencies
  for (auto src_reg : rob_it->source_registers) {
    if (!std::empty(reg_producers[src_reg])) {
      auto prior = reg_producers[src_reg].back();
      if (prior->registers_instrs_depend_on_me.empty() || prior->registers_instrs_depend_on_me.back() != rob_it) {
        prior->registers_instrs_depend_on_me.push_back(rob_it);
        rob_it->num_reg_dependent++;
      }
    }
  }

  for (auto dreg : rob_it->destination_registers) {
    auto begin = std::begin(reg_producers[dreg]);
    auto end = std::end(reg_producers[dreg]);
    auto ins = std::lower_bound(begin, end, rob_it);
    reg_producers[dreg].insert(ins, rob_it);
  }

  if (rob_it->is_memory)
    rob_it->scheduled = INFLIGHT;
  else
    rob_it->scheduled = COMPLETED;

  // ADD LATENCY
  rob_it->event_cycle = current_cycle + (warmup_complete[cpu] ? SCHEDULING_LATENCY : 0);
}

void O3_CPU::execute_instruction()
{
  // out-of-order execution for non-memory instructions
  // memory instructions are handled by memory_instruction()
  uint32_t exec_issued = 0;
  while (exec_issued < EXEC_WIDTH && !ready_to_execute.empty()) {
    do_execution(ready_to_execute.front());
    ready_to_execute.pop();
    exec_issued++;
  }
}

void O3_CPU::do_execution(champsim::circular_buffer<ooo_model_instr>::iterator rob_it)
{
  rob_it->executed = INFLIGHT;

  // ADD LATENCY
  rob_it->event_cycle = current_cycle + (warmup_complete[cpu] ? EXEC_LATENCY : 0);

  DP(if (warmup_complete[cpu]) {
    std::cout << "[ROB] " << __func__ << " non-memory instr_id: " << rob_it->instr_id << " event_cycle: " << rob_it->event_cycle << std::endl;
  });
}

void O3_CPU::schedule_memory_instruction()
{
  // execution is out-of-order but we have an in-order scheduling algorithm to
  // detect all RAW dependencies
  unsigned search_bw = SCHEDULER_SIZE;
  for (auto rob_it = std::begin(ROB); rob_it != std::end(ROB) && search_bw > 0; ++rob_it) {
    if (rob_it->is_memory && rob_it->num_reg_dependent == 0 && (rob_it->scheduled == INFLIGHT))
      do_memory_scheduling(rob_it);

    if (rob_it->executed == 0)
      --search_bw;
  }
}

struct instr_mem_will_produce {
  const uint64_t match_mem;
  explicit instr_mem_will_produce(uint64_t mem) : match_mem(mem) {}
  bool operator()(const ooo_model_instr& test) const
  {
    auto dmem_begin = std::begin(test.destination_memory);
    auto dmem_end = std::end(test.destination_memory);
    return std::find_if(dmem_begin, dmem_end, eq_addr<ooo_model_instr::lsq_info>{match_mem}) != dmem_end;
  }
};

struct sq_will_forward {
  const uint64_t match_id, match_addr;
  sq_will_forward(uint64_t id, uint64_t addr) : match_id(id), match_addr(addr) {}
  bool operator()(const LSQ_ENTRY& sq_test) const
  {
    return sq_test.fetched == COMPLETED && sq_test.instr_id == match_id && sq_test.virtual_address == match_addr;
  }
};

void O3_CPU::do_memory_scheduling(champsim::circular_buffer<ooo_model_instr>::iterator rob_it)
{
  // load
  for (auto& smem : rob_it->source_memory) {
    if (!smem.added) {
      if (smem.q_entry = std::find_if_not(std::begin(LQ), std::end(LQ), is_valid<LSQ_ENTRY>{}); smem.q_entry != std::end(LQ)) {
        // add it to the load queue
        *smem.q_entry = {
            true, rob_it->instr_id, smem.address, rob_it->ip, current_cycle + SCHEDULING_LATENCY, rob_it, 0, 0, {rob_it->asid[0], rob_it->asid[1]}};
        smem.added = true;

        // Mark RAW in the ROB since the producer might not be added in the store queue yet
        champsim::circular_buffer<ooo_model_instr>::reverse_iterator prior_it{rob_it};
        prior_it = std::find_if(prior_it, ROB.rend(), instr_mem_will_produce(smem.address));
        if (prior_it != ROB.rend()) {
          // this load cannot be executed until the prior store gets executed
          prior_it->memory_instrs_depend_on_me.push_back(rob_it);
          smem.q_entry->producer_id = prior_it->instr_id;
          smem.q_entry->fetched = INFLIGHT;

          // Is this already in the SQ?
          auto sq_it = std::find_if(std::begin(SQ), std::end(SQ), sq_will_forward(prior_it->instr_id, smem.address));
          if (sq_it != std::end(SQ)) {
            rob_it->num_mem_ops--;
            rob_it->event_cycle = current_cycle;

            assert(rob_it->num_mem_ops >= 0);

            smem.q_entry->valid = false;
          }
        }
      }
    }
  }

  // store
  for (auto& dmem : rob_it->destination_memory) {
    if (!dmem.added) {
      if (dmem.q_entry = std::find_if_not(std::begin(SQ), std::end(SQ), is_valid<LSQ_ENTRY>{});
          dmem.q_entry != std::end(SQ) && STA.front() == rob_it->instr_id) {
        // add it to the store queue
        *dmem.q_entry = {
            true, rob_it->instr_id, dmem.address, rob_it->ip, current_cycle + SCHEDULING_LATENCY, rob_it, 0, 0, {rob_it->asid[0], rob_it->asid[1]}};
        dmem.added = true;

        STA.pop_front();
      }
    }
  }

  if (std::all_of(std::begin(rob_it->source_memory), std::end(rob_it->source_memory), [](auto x) { return x.added; })
      && std::all_of(std::begin(rob_it->destination_memory), std::end(rob_it->destination_memory), [](auto x) { return x.added; })) {
    rob_it->scheduled = COMPLETED;
    if (rob_it->executed == 0) // it could be already set to COMPLETED due to store-to-load forwarding
      rob_it->executed = INFLIGHT;

    DP(if (warmup_complete[cpu]) {
        std::cout << "[ROB] " << __func__ << " instr_id: " << rob_it->instr_id;
        std::cout << " scheduled all num_mem_ops: " << rob_it->num_mem_ops << std::endl;
    });
  }
}

void O3_CPU::operate_lsq()
{
  auto store_bw = SQ_WIDTH;

  for (auto sq_it = std::begin(SQ); sq_it != std::end(SQ) && store_bw > 0; ++sq_it) {
    if (sq_it->valid && !sq_it->fetched && sq_it->event_cycle < current_cycle) {
      execute_store(sq_it);
      --store_bw;
      sq_it->fetched = COMPLETED;
      sq_it->event_cycle = current_cycle;
    }
  }

  auto load_bw = LQ_WIDTH;

  for (auto lq_it = std::begin(LQ); lq_it != std::end(LQ) && load_bw > 0; ++lq_it) {
    if (lq_it->valid && !lq_it->fetched && lq_it->event_cycle < current_cycle) {
      auto success = execute_load(lq_it);
      if (success) {
        --load_bw;
        lq_it->fetched = INFLIGHT;
      }
    }
  }
}

void O3_CPU::execute_store(std::vector<LSQ_ENTRY>::iterator sq_it)
{
  sq_it->rob_index->num_mem_ops--;
  sq_it->rob_index->event_cycle = current_cycle;
  assert(sq_it->rob_index->num_mem_ops >= 0);

  DP(if (warmup_complete[cpu]) {
    std::cout << "[SQ] " << __func__ << " instr_id: " << sq_it->instr_id << std::hex;
    std::cout << " full_address: " << sq_it->physical_address << std::dec << " remain_mem_ops: " << sq_it->rob_index->num_mem_ops;
    std::cout << " event_cycle: " << sq_it->event_cycle << std::endl;
  });

  // resolve RAW dependency after DTLB access
  // check if this store has dependent loads
  for (auto dependent : sq_it->rob_index->memory_instrs_depend_on_me) {
    // check if dependent loads are already added in the load queue
    auto found =
        std::find_if(std::begin(dependent->source_memory), std::end(dependent->source_memory), eq_addr<ooo_model_instr::lsq_info>{sq_it->virtual_address});
    assert(found != std::end(dependent->source_memory));
    if (found->added) {
      // update corresponding LQ entry
      dependent->num_mem_ops--;
      dependent->event_cycle = current_cycle;

      assert(found->q_entry->producer_id == sq_it->instr_id);
      assert(dependent->num_mem_ops >= 0);

      found->q_entry->valid = false;
    }
  }
}

bool O3_CPU::execute_load(std::vector<LSQ_ENTRY>::iterator lq_it)
{
  PACKET data_packet;
  data_packet.v_address = lq_it->virtual_address;
  data_packet.instr_id = lq_it->instr_id;
  data_packet.ip = lq_it->ip;
  data_packet.lq_index_depend_on_me = {lq_it};

  return L1D_bus.issue_read(data_packet);
}

void O3_CPU::do_complete_execution(champsim::circular_buffer<ooo_model_instr>::iterator rob_it)
{
  for (auto dreg : rob_it->destination_registers) {
    auto begin = std::begin(reg_producers[dreg]);
    auto end = std::end(reg_producers[dreg]);
    auto elem = std::find(begin, end, rob_it);
    assert(elem != end);
    reg_producers[dreg].erase(elem);
  }

  rob_it->executed = COMPLETED;

  for (auto dependent : rob_it->registers_instrs_depend_on_me) {
    dependent->num_reg_dependent--;
    assert(dependent->num_reg_dependent >= 0);

    if (dependent->num_reg_dependent == 0) {
      if (dependent->is_memory)
        dependent->scheduled = INFLIGHT;
      else {
        dependent->scheduled = COMPLETED;
      }
    }
  }

  if (rob_it->branch_mispredicted)
    fetch_resume_cycle = current_cycle + BRANCH_MISPREDICT_PENALTY;
}

void O3_CPU::complete_inflight_instruction()
{
  // update ROB entries with completed executions
  std::size_t complete_bw = EXEC_WIDTH;
  auto rob_it = std::begin(ROB);
  while (rob_it != std::end(ROB) && complete_bw > 0) {
    if ((rob_it->executed == INFLIGHT) && (rob_it->event_cycle <= current_cycle) && rob_it->num_mem_ops == 0) {
      do_complete_execution(rob_it);
      --complete_bw;

      for (auto dependent : rob_it->registers_instrs_depend_on_me) {
        if (dependent->scheduled == COMPLETED && dependent->num_reg_dependent == 0) {
          assert(ready_to_execute.size() < ROB.size());
          ready_to_execute.push(dependent);

          DP(if (warmup_complete[cpu]) {
            std::cout << "[ready_to_execute] " << __func__ << " instr_id: " << dependent->instr_id << " is added to ready_to_execute" << std::endl;
          })
        }
      }
    }

    ++rob_it;
  }
}

void O3_CPU::handle_memory_return()
{
  // Instruction Memory
  std::size_t available_fetch_bandwidth = FETCH_WIDTH;
  std::size_t to_read = static_cast<CACHE*>(L1I_bus.lower_level)->MAX_READ;
  while (available_fetch_bandwidth > 0 && to_read > 0 && !L1I_bus.PROCESSED.empty()) {
    PACKET& l1i_entry = L1I_bus.PROCESSED.front();

    while (available_fetch_bandwidth > 0 && !l1i_entry.instr_depend_on_me.empty()) {
      auto it = l1i_entry.instr_depend_on_me.front();
      if ((it->ip >> LOG2_BLOCK_SIZE) == (l1i_entry.ip >> LOG2_BLOCK_SIZE) && it->fetched != 0) {
        it->fetched = COMPLETED;
        available_fetch_bandwidth--;

        DP(if (warmup_complete[cpu]) {
          std::cout << "[IFETCH] " << __func__ << " instr_id: " << it->instr_id << " fetch completed" << std::endl;
        })
      }

      l1i_entry.instr_depend_on_me.erase(std::begin(l1i_entry.instr_depend_on_me));
    }

    // remove this entry if we have serviced all of its instructions
    if (l1i_entry.instr_depend_on_me.empty())
      L1I_bus.PROCESSED.pop_front();
    --to_read;
  }

  // Data Memory
  to_read = static_cast<CACHE*>(L1D_bus.lower_level)->MAX_READ;
  while (to_read > 0 && !L1D_bus.PROCESSED.empty()) { // L1D
    PACKET& l1d_entry = L1D_bus.PROCESSED.front();

    for (auto merged : l1d_entry.lq_index_depend_on_me) {
      merged->fetched = COMPLETED;
      merged->event_cycle = current_cycle;
      merged->rob_index->num_mem_ops--;
      merged->rob_index->event_cycle = current_cycle;
      *merged = {};
    }

    // remove this entry
    L1D_bus.PROCESSED.pop_front();
    --to_read;
    ;
  }
}

void O3_CPU::retire_rob()
{
  unsigned retire_bandwidth = RETIRE_WIDTH;

  while (retire_bandwidth > 0 && !ROB.empty() && (ROB.front().executed == COMPLETED)) {
    for (auto dmem_it = std::begin(ROB.front().destination_memory); dmem_it != std::end(ROB.front().destination_memory);
         dmem_it = ROB.front().destination_memory.erase(dmem_it)) {
      PACKET data_packet;
      auto sq_it = dmem_it->q_entry;

      data_packet.v_address = sq_it->virtual_address;
      data_packet.instr_id = sq_it->instr_id;
      data_packet.ip = sq_it->ip;

      auto success = L1D_bus.issue_write(data_packet);
      if (!success)
        return;

      sq_it->valid = false;
    }

    // release ROB entry
    DP(if (warmup_complete[cpu]) { std::cout << "[ROB] " << __func__ << " instr_id: " << ROB.front().instr_id << " is retired" << std::endl; });

    ROB.pop_front();
    num_retired++;
    retire_bandwidth--;
  }

  // Check for deadlock
  if (!std::empty(ROB) && (ROB.front().event_cycle + DEADLOCK_CYCLE) <= current_cycle)
    throw champsim::deadlock{cpu};
}

<<<<<<< HEAD
void CacheBus::return_data(const PACKET &packet)
=======
void CacheBus::return_data(const PACKET& packet)
>>>>>>> 0679ef50
{
  if (packet.type != PREFETCH) {
    PROCESSED.push_back(packet);
  }
}

void O3_CPU::print_deadlock()
{
  std::cout << "DEADLOCK! CPU " << cpu << " cycle " << current_cycle << std::endl;

  if (!std::empty(IFETCH_BUFFER)) {
    std::cout << "IFETCH_BUFFER head";
    std::cout << " instr_id: " << IFETCH_BUFFER.front().instr_id;
    std::cout << " fetched: " << +IFETCH_BUFFER.front().fetched;
    std::cout << " scheduled: " << +IFETCH_BUFFER.front().scheduled;
    std::cout << " executed: " << +IFETCH_BUFFER.front().executed;
    std::cout << " is_memory: " << +IFETCH_BUFFER.front().is_memory;
    std::cout << " num_reg_dependent: " << +IFETCH_BUFFER.front().num_reg_dependent;
    std::cout << " event: " << IFETCH_BUFFER.front().event_cycle;
    std::cout << std::endl;
  } else {
    std::cout << "IFETCH_BUFFER empty" << std::endl;
  }

  if (!std::empty(ROB)) {
    std::cout << "ROB head";
    std::cout << " instr_id: " << ROB.front().instr_id;
    std::cout << " fetched: " << +ROB.front().fetched;
    std::cout << " scheduled: " << +ROB.front().scheduled;
    std::cout << " executed: " << +ROB.front().executed;
    std::cout << " is_memory: " << +ROB.front().is_memory;
    std::cout << " num_reg_dependent: " << +ROB.front().num_reg_dependent;
    std::cout << " event: " << ROB.front().event_cycle;
    std::cout << std::endl;
  } else {
    std::cout << "ROB empty" << std::endl;
  }

  // print LQ entry
  std::cout << "Load Queue Entry" << std::endl;
  for (auto lq_it = std::begin(LQ); lq_it != std::end(LQ); ++lq_it) {
    if (is_valid<LSQ_ENTRY>{}(*lq_it))
      std::cout << "[LQ] entry: " << std::distance(std::begin(LQ), lq_it) << " instr_id: " << lq_it->instr_id << " address: " << std::hex
                << lq_it->virtual_address << std::dec << " fetched: " << +lq_it->fetched << std::endl;
  }

  // print SQ entry
  std::cout << std::endl << "Store Queue Entry" << std::endl;
  for (auto sq_it = std::begin(SQ); sq_it != std::end(SQ); ++sq_it) {
    if (is_valid<LSQ_ENTRY>{}(*sq_it))
      std::cout << "[SQ] entry: " << std::distance(std::begin(SQ), sq_it) << " instr_id: " << sq_it->instr_id << " address: " << std::hex
                << sq_it->virtual_address << std::dec << " fetched: " << +sq_it->fetched << std::endl;
  }
}

bool CacheBus::issue_read(PACKET data_packet)
{
  data_packet.address = data_packet.v_address;
  data_packet.cpu = cpu;
  data_packet.type = LOAD;
  data_packet.to_return = {this};

  return lower_level->add_rq(data_packet);
}

bool CacheBus::issue_write(PACKET data_packet)
{
  data_packet.address = data_packet.v_address;
  data_packet.cpu = cpu;
  data_packet.type = RFO;

  return lower_level->add_wq(data_packet);
}<|MERGE_RESOLUTION|>--- conflicted
+++ resolved
@@ -747,11 +747,7 @@
     throw champsim::deadlock{cpu};
 }
 
-<<<<<<< HEAD
-void CacheBus::return_data(const PACKET &packet)
-=======
 void CacheBus::return_data(const PACKET& packet)
->>>>>>> 0679ef50
 {
   if (packet.type != PREFETCH) {
     PROCESSED.push_back(packet);
