#include <algorithm>
#include <vector>

#include "ooo_cpu.h"
#include "instruction.h"
#include "vmem.h"

#define DEADLOCK_CYCLE 1000000

extern uint8_t warmup_complete[NUM_CPUS];
extern uint8_t knob_cloudsuite;
extern uint8_t MAX_INSTR_DESTINATIONS;

extern VirtualMemory vmem;

void O3_CPU::operate()
{
    operated = true;
    instrs_to_read_this_cycle = std::min((std::size_t)FETCH_WIDTH, IFETCH_BUFFER.size() - IFETCH_BUFFER.occupancy());

    retire_rob(); // retire
    complete_inflight_instruction(); // finalize execution
    execute_instruction(); // execute instructions
    schedule_instruction(); // schedule instructions
    handle_memory_return(); // finalize memory transactions
    operate_lsq(); // execute memory transactions

    // also handle per-cycle prefetcher operation
    l1i_prefetcher_cycle_operate();

    schedule_memory_instruction(); // schedule memory transactions
    dispatch_instruction(); // dispatch
    decode_instruction(); // decode
    fetch_instruction(); // fetch

    // check for deadlock
    if (ROB.entry[ROB.head].ip && (ROB.entry[ROB.head].event_cycle + DEADLOCK_CYCLE) <= current_cycle)
        print_deadlock(cpu);
}

void O3_CPU::initialize_core()
{

}

void O3_CPU::init_instruction(ooo_model_instr arch_instr)
{
    // actual processors do not work like this but for easier implementation,
    // we read instruction traces and virtually add them in the ROB
    // note that these traces are not yet translated and fetched
    instrs_to_read_this_cycle--;

    // first, read PIN trace

    arch_instr.instr_id = instr_unique_id;

    bool reads_sp = false;
    bool writes_sp = false;
    bool reads_flags = false;
    bool reads_ip = false;
    bool writes_ip = false;
    bool reads_other = false;

    for (uint32_t i=0; i<MAX_INSTR_DESTINATIONS; i++)
    {
        switch(arch_instr.destination_registers[i])
        {
            case 0:
                break;
            case REG_STACK_POINTER:
                writes_sp = true;
                break;
            case REG_INSTRUCTION_POINTER:
                writes_ip = true;
                break;
            default:
                break;
        }

        /*
           if((arch_instr.is_branch) && (arch_instr.destination_registers[i] > 24) && (arch_instr.destination_registers[i] < 28))
           {
           arch_instr.destination_registers[i] = 0;
           }
           */

        if (arch_instr.destination_registers[i])
            arch_instr.num_reg_ops++;
        if (arch_instr.destination_memory[i])
        {
            arch_instr.num_mem_ops++;

            // update STA, this structure is required to execute store instructions properly without deadlock
            if (arch_instr.num_mem_ops > 0)
            {
#ifdef SANITY_CHECK
                assert(STA.size() < ROB.SIZE*NUM_INSTR_DESTINATIONS_SPARC);
#endif
                STA.push(instr_unique_id);
            }
        }
    }

    for (int i=0; i<NUM_INSTR_SOURCES; i++)
    {
        switch(arch_instr.source_registers[i])
        {
            case 0:
                break;
            case REG_STACK_POINTER:
                reads_sp = true;
                break;
            case REG_FLAGS:
                reads_flags = true;
                break;
            case REG_INSTRUCTION_POINTER:
                reads_ip = true;
                break;
            default:
                reads_other = true;
                break;
        }

        /*
           if((!arch_instr.is_branch) && (arch_instr.source_registers[i] > 25) && (arch_instr.source_registers[i] < 28))
           {
           arch_instr.source_registers[i] = 0;
           }
           */

        if (arch_instr.source_registers[i])
            arch_instr.num_reg_ops++;
        if (arch_instr.source_memory[i])
            arch_instr.num_mem_ops++;
    }

    if (arch_instr.num_mem_ops > 0)
        arch_instr.is_memory = 1;

    // determine what kind of branch this is, if any
    if(!reads_sp && !reads_flags && writes_ip && !reads_other)
    {
        // direct jump
        arch_instr.is_branch = 1;
        arch_instr.branch_taken = 1;
        arch_instr.branch_type = BRANCH_DIRECT_JUMP;
    }
    else if(!reads_sp && !reads_flags && writes_ip && reads_other)
    {
        // indirect branch
        arch_instr.is_branch = 1;
        arch_instr.branch_taken = 1;
        arch_instr.branch_type = BRANCH_INDIRECT;
    }
    else if(!reads_sp && reads_ip && !writes_sp && writes_ip && reads_flags && !reads_other)
    {
        // conditional branch
        arch_instr.is_branch = 1;
        arch_instr.branch_taken = arch_instr.branch_taken; // don't change this
        arch_instr.branch_type = BRANCH_CONDITIONAL;
    }
    else if(reads_sp && reads_ip && writes_sp && writes_ip && !reads_flags && !reads_other)
    {
        // direct call
        arch_instr.is_branch = 1;
        arch_instr.branch_taken = 1;
        arch_instr.branch_type = BRANCH_DIRECT_CALL;
    }
    else if(reads_sp && reads_ip && writes_sp && writes_ip && !reads_flags && reads_other)
    {
        // indirect call
        arch_instr.is_branch = 1;
        arch_instr.branch_taken = 1;
        arch_instr.branch_type = BRANCH_INDIRECT_CALL;
    }
    else if(reads_sp && !reads_ip && writes_sp && writes_ip)
    {
        // return
        arch_instr.is_branch = 1;
        arch_instr.branch_taken = 1;
        arch_instr.branch_type = BRANCH_RETURN;
    }
    else if(writes_ip)
    {
        // some other branch type that doesn't fit the above categories
        arch_instr.is_branch = 1;
        arch_instr.branch_taken = arch_instr.branch_taken; // don't change this
        arch_instr.branch_type = BRANCH_OTHER;
    }

    total_branch_types[arch_instr.branch_type]++;

    if((arch_instr.is_branch != 1) || (arch_instr.branch_taken != 1))
      {
	// clear the branch target for this instruction
	arch_instr.branch_target = 0;
      }

    // Stack Pointer Folding
    // The exact, true value of the stack pointer for any given instruction can
    // usually be determined immediately after the instruction is decoded without
    // waiting for the stack pointer's dependency chain to be resolved.
    // We're doing it here because we already have writes_sp and reads_other handy,
    // and in ChampSim it doesn't matter where before execution you do it.
    if(writes_sp)
      {
       // Avoid creating register dependencies on the stack pointer for calls, returns, pushes,
       // and pops, but not for variable-sized changes in the stack pointer position.
       // reads_other indicates that the stack pointer is being changed by a variable amount,
       // which can't be determined before execution.
       if((arch_instr.is_branch != 0) || (arch_instr.num_mem_ops > 0) || (!reads_other))
         {
           for (uint32_t i=0; i<MAX_INSTR_DESTINATIONS; i++)
             {
               if(arch_instr.destination_registers[i] == REG_STACK_POINTER)
                 {
                   arch_instr.destination_registers[i] = 0;
                   arch_instr.num_reg_ops--;
                 }
             }
         }
      }

    // add this instruction to the IFETCH_BUFFER

    // handle branch prediction
    if (arch_instr.is_branch) {

        DP( if (warmup_complete[cpu]) {
                cout << "[BRANCH] instr_id: " << instr_unique_id << " ip: " << hex << arch_instr.ip << dec << " taken: " << +arch_instr.branch_taken << endl; });

        num_branch++;

	std::pair<uint64_t, uint8_t> btb_result = btb_prediction(arch_instr.ip, arch_instr.branch_type);
	uint64_t predicted_branch_target = btb_result.first;
	uint8_t always_taken = btb_result.second;
	uint8_t branch_prediction = predict_branch(arch_instr.ip, predicted_branch_target, always_taken, arch_instr.branch_type);
	if((branch_prediction == 0) && (always_taken == 0))
	  {
	    predicted_branch_target = 0;
	  }

        // call code prefetcher every time the branch predictor is used
        l1i_prefetcher_branch_operate(arch_instr.ip, arch_instr.branch_type, predicted_branch_target);

        if(predicted_branch_target != arch_instr.branch_target)
        {
            branch_mispredictions++;
            total_rob_occupancy_at_branch_mispredict += ROB.occupancy;
	    branch_type_misses[arch_instr.branch_type]++;
            if(warmup_complete[cpu])
            {
                fetch_stall = 1;
                instrs_to_read_this_cycle = 0;
                arch_instr.branch_mispredicted = 1;
            }
        }
        else
        {
            // if correctly predicted taken, then we can't fetch anymore instructions this cycle
            if(arch_instr.branch_taken == 1)
            {
                instrs_to_read_this_cycle = 0;
            }
        }

	update_btb(arch_instr.ip, arch_instr.branch_target, arch_instr.branch_taken, arch_instr.branch_type);
        last_branch_result(arch_instr.ip, arch_instr.branch_target, arch_instr.branch_taken, arch_instr.branch_type);
    }

    arch_instr.event_cycle = current_cycle;

    // fast warmup eliminates register dependencies between instructions
    // branch predictor, cache contents, and prefetchers are still warmed up
    if(!warmup_complete[cpu])
      {
	for (int i=0; i<NUM_INSTR_SOURCES; i++)
	  {
	    arch_instr.source_registers[i] = 0;
	  }
	for (uint32_t i=0; i<MAX_INSTR_DESTINATIONS; i++)
	  {
	    arch_instr.destination_registers[i] = 0;
	  }
	arch_instr.num_reg_ops = 0;
      }

    // Add to IFETCH_BUFFER
    IFETCH_BUFFER.push_back(arch_instr);

    instr_unique_id++;
<<<<<<< HEAD
=======

    return instrs_to_read_this_cycle;
}

void O3_CPU::check_dib()
{
    // scan through IFETCH_BUFFER to find instructions that hit in the decoded instruction buffer
    auto end = std::min(IFETCH_BUFFER.end(), std::next(IFETCH_BUFFER.begin(), FETCH_WIDTH));
    for (auto it = IFETCH_BUFFER.begin(); it != end; ++it)
        do_check_dib(*it);
}

void O3_CPU::do_check_dib(ooo_model_instr &instr)
{
    // Check DIB to see if we recently fetched this line
    dib_t::value_type &dib_set = DIB[(instr.ip >> LOG2_DIB_WINDOW_SIZE) % DIB_SET];
    auto way = std::find_if(dib_set.begin(), dib_set.end(), eq_addr<dib_entry_t>(instr.ip, LOG2_DIB_WINDOW_SIZE));
    if (way != dib_set.end())
    {
        // The cache line is in the L0, so we can mark this as complete
        instr.translated = COMPLETED;
        instr.fetched = COMPLETED;

        // Also mark it as decoded
        instr.decoded = COMPLETED;

        // It can be acted on immediately
        instr.event_cycle = current_core_cycle[cpu];

        // Update LRU
        std::for_each(dib_set.begin(), dib_set.end(), lru_updater<dib_entry_t>(way));
    }
}

void O3_CPU::translate_fetch()
{
    if (IFETCH_BUFFER.empty())
        return;

    // scan through IFETCH_BUFFER to find instructions that need to be translated
    auto itlb_req_begin = std::find_if(IFETCH_BUFFER.begin(), IFETCH_BUFFER.end(), [](const ooo_model_instr &x){ return !x.translated; });
    uint64_t find_addr = itlb_req_begin->ip;
    auto itlb_req_end   = std::find_if(itlb_req_begin, IFETCH_BUFFER.end(), [find_addr](const ooo_model_instr &x){ return (find_addr >> LOG2_PAGE_SIZE) != (x.ip >> LOG2_PAGE_SIZE);});
    if (itlb_req_end != IFETCH_BUFFER.end() || itlb_req_begin == IFETCH_BUFFER.begin())
    {
        do_translate_fetch(itlb_req_begin, itlb_req_end);
    }
}

void O3_CPU::do_translate_fetch(champsim::circular_buffer<ooo_model_instr>::iterator begin, champsim::circular_buffer<ooo_model_instr>::iterator end)
{
    // begin process of fetching this instruction by sending it to the ITLB
    // add it to the ITLB's read queue
    PACKET trace_packet;
    trace_packet.fill_level = FILL_L1;
    trace_packet.cpu = cpu;
    trace_packet.address = begin->ip >> LOG2_PAGE_SIZE;
    trace_packet.full_addr = begin->ip;
    trace_packet.instr_id = begin->instr_id;
    trace_packet.ip = begin->ip;
    trace_packet.type = LOAD;
    trace_packet.asid[0] = 0;
    trace_packet.asid[1] = 0;
    trace_packet.event_cycle = current_core_cycle[cpu];
    trace_packet.to_return = {&ITLB_bus};
    for (; begin != end; ++begin)
        trace_packet.instr_depend_on_me.push_back(begin);

    int rq_index = ITLB_bus.lower_level->add_rq(&trace_packet);

    if(rq_index != -2)
    {
        // successfully sent to the ITLB, so mark all instructions in the IFETCH_BUFFER that match this ip as translated INFLIGHT
        for (auto dep_it : trace_packet.instr_depend_on_me)
        {
            dep_it->translated = INFLIGHT;
        }
    }
>>>>>>> e3d5a5da
}

void O3_CPU::fetch_instruction()
{
  // if we had a branch mispredict, turn fetching back on after the branch mispredict penalty
  if((fetch_stall == 1) && (current_cycle >= fetch_resume_cycle) && (fetch_resume_cycle != 0))
    {
      fetch_stall = 0;
      fetch_resume_cycle = 0;
    }

  if (IFETCH_BUFFER.empty())
      return;

<<<<<<< HEAD
  // scan through IFETCH_BUFFER to find instructions that hit in the decoded instruction buffer
  auto end = std::min(IFETCH_BUFFER.end(), std::next(IFETCH_BUFFER.begin(), FETCH_WIDTH));
  for (auto it = IFETCH_BUFFER.begin(); it != end; ++it)
  {
      // Check DIB to see if we recently fetched this line
      auto dib_set_begin = std::next(DIB.begin(), ((it->ip >> lg2(dib_window)) % dib_set) * dib_way);
      auto dib_set_end   = std::next(dib_set_begin, dib_way);
      auto way = std::find_if(dib_set_begin, dib_set_end, eq_addr<dib_t::value_type>(it->ip, lg2(dib_window)));
      if (way != dib_set_end)
      {
          // The cache line is in the L0, so we can mark this as complete
          it->translated = COMPLETED;
          it->fetched = COMPLETED;

          // Also mark it as decoded
          it->decoded = COMPLETED;

          // Update LRU
          unsigned hit_lru = way->lru;
          std::for_each(dib_set_begin, dib_set_end, [hit_lru](dib_entry_t &x){ if (x.lru <= hit_lru) x.lru++; });
          way->lru = 0;
      }
  }

  // scan through IFETCH_BUFFER to find instructions that need to be translated
  auto itlb_req_begin = std::find_if(IFETCH_BUFFER.begin(), IFETCH_BUFFER.end(), [](const ooo_model_instr &x){ return !x.translated; });
  uint64_t find_addr = itlb_req_begin->ip;
  auto itlb_req_end   = std::find_if(itlb_req_begin, IFETCH_BUFFER.end(), [find_addr](const ooo_model_instr &x){ return (find_addr >> LOG2_PAGE_SIZE) != (x.ip >> LOG2_PAGE_SIZE);});
  if (itlb_req_end != IFETCH_BUFFER.end() || itlb_req_begin == IFETCH_BUFFER.begin())
	{
	  // begin process of fetching this instruction by sending it to the ITLB
	  // add it to the ITLB's read queue
	  PACKET trace_packet;
	  trace_packet.fill_level = FILL_L1;
	  trace_packet.cpu = cpu;
          trace_packet.address = itlb_req_begin->ip >> LOG2_PAGE_SIZE;
          trace_packet.full_addr = itlb_req_begin->ip;
	  trace_packet.instr_id = itlb_req_begin->instr_id;
          trace_packet.ip = itlb_req_begin->ip;
	  trace_packet.type = LOAD; 
	  trace_packet.asid[0] = 0;
	  trace_packet.asid[1] = 0;
	  trace_packet.to_return = {&ITLB_bus};
      for (auto dep_it = itlb_req_begin; dep_it != itlb_req_end; ++dep_it)
          trace_packet.instr_depend_on_me.push_back(dep_it);

      int rq_index = ITLB_bus.lower_level->add_rq(&trace_packet);

	  if(rq_index != -2)
	    {
	      // successfully sent to the ITLB, so mark all instructions in the IFETCH_BUFFER that match this ip as translated INFLIGHT
            for (auto dep_it : trace_packet.instr_depend_on_me)
            {
                dep_it->translated = INFLIGHT;
            }
	    }
	}


=======
>>>>>>> e3d5a5da
      // fetch cache lines that were part of a translated page but not the cache line that initiated the translation
    auto l1i_req_begin = std::find_if(IFETCH_BUFFER.begin(), IFETCH_BUFFER.end(),
            [](const ooo_model_instr &x){ return x.translated == COMPLETED && !x.fetched; });
    uint64_t find_addr = l1i_req_begin->instruction_pa;
    auto l1i_req_end   = std::find_if(l1i_req_begin, IFETCH_BUFFER.end(),
            [find_addr](const ooo_model_instr &x){ return (find_addr >> LOG2_BLOCK_SIZE) != (x.instruction_pa >> LOG2_BLOCK_SIZE);});
    if (l1i_req_end != IFETCH_BUFFER.end() || l1i_req_begin == IFETCH_BUFFER.begin())
<<<<<<< HEAD
	{
	  // add it to the L1-I's read queue
	  PACKET fetch_packet;
	  fetch_packet.fill_level = FILL_L1;
	  fetch_packet.cpu = cpu;
          fetch_packet.address = l1i_req_begin->instruction_pa >> LOG2_BLOCK_SIZE;
          fetch_packet.data = l1i_req_begin->instruction_pa;
          fetch_packet.full_addr = l1i_req_begin->instruction_pa;
          fetch_packet.v_address = l1i_req_begin->ip >> LOG2_PAGE_SIZE;
          fetch_packet.full_v_addr = l1i_req_begin->ip;
	  fetch_packet.instr_id = l1i_req_begin->instr_id;
          fetch_packet.ip = l1i_req_begin->ip;
	  fetch_packet.type = LOAD; 
	  fetch_packet.asid[0] = 0;
	  fetch_packet.asid[1] = 0;
	  fetch_packet.to_return = {&L1I_bus};
      for (auto dep_it = l1i_req_begin; dep_it != l1i_req_end; ++dep_it)
          fetch_packet.instr_depend_on_me.push_back(dep_it);

      int rq_index = L1I_bus.lower_level->add_rq(&fetch_packet);

	  if(rq_index != -2)
	    {
	      // mark all instructions from this cache line as having been fetched
            for (auto dep_it : fetch_packet.instr_depend_on_me)
            {
                dep_it->fetched = INFLIGHT;
            }
	    }
	}
=======
    {
        do_fetch_instruction(l1i_req_begin, l1i_req_end);
    }
}
>>>>>>> e3d5a5da

void O3_CPU::do_fetch_instruction(champsim::circular_buffer<ooo_model_instr>::iterator begin, champsim::circular_buffer<ooo_model_instr>::iterator end)
{
    // add it to the L1-I's read queue
    PACKET fetch_packet;
    fetch_packet.fill_level = FILL_L1;
    fetch_packet.cpu = cpu;
    fetch_packet.address = begin->instruction_pa >> LOG2_BLOCK_SIZE;
    fetch_packet.data = begin->instruction_pa;
    fetch_packet.full_addr = begin->instruction_pa;
    fetch_packet.v_address = begin->ip >> LOG2_PAGE_SIZE;
    fetch_packet.full_v_addr = begin->ip;
    fetch_packet.instr_id = begin->instr_id;
    fetch_packet.ip = begin->ip;
    fetch_packet.type = LOAD; 
    fetch_packet.asid[0] = 0;
    fetch_packet.asid[1] = 0;
    fetch_packet.event_cycle = current_core_cycle[cpu];
    fetch_packet.to_return = {&L1I_bus};
    for (; begin != end; ++begin)
        fetch_packet.instr_depend_on_me.push_back(begin);

    int rq_index = L1I_bus.lower_level->add_rq(&fetch_packet);

    if(rq_index != -2)
    {
        // mark all instructions from this cache line as having been fetched
        for (auto dep_it : fetch_packet.instr_depend_on_me)
        {
            dep_it->fetched = INFLIGHT;
        }
    }
}

void O3_CPU::promote_to_decode()
{
    unsigned available_fetch_bandwidth = FETCH_WIDTH;
    while (available_fetch_bandwidth > 0 && !IFETCH_BUFFER.empty() && !DECODE_BUFFER.full() &&
            IFETCH_BUFFER.front().translated == COMPLETED && IFETCH_BUFFER.front().fetched == COMPLETED)
    {
        if (!warmup_complete[cpu] || IFETCH_BUFFER.front().decoded)
            DECODE_BUFFER.push_back_ready(IFETCH_BUFFER.front());
        else
            DECODE_BUFFER.push_back(IFETCH_BUFFER.front());

        IFETCH_BUFFER.pop_front();

	available_fetch_bandwidth--;
    }
}

void O3_CPU::decode_instruction()
{
    std::size_t available_decode_bandwidth = DECODE_WIDTH;

    // Send decoded instructions to dispatch
    while (available_decode_bandwidth > 0 && DECODE_BUFFER.has_ready() && !DISPATCH_BUFFER.full())
    {
        ooo_model_instr &db_entry = DECODE_BUFFER.front();
<<<<<<< HEAD

	// Search DIB to see if we need to add this instruction
      auto dib_set_begin = std::next(DIB.begin(), ((db_entry.ip >> lg2(dib_window)) % dib_set) * dib_way);
      auto dib_set_end   = std::next(dib_set_begin, dib_way);
      auto way = std::find_if(dib_set_begin, dib_set_end, eq_addr<dib_t::value_type>(db_entry.ip, lg2(dib_window)));
	
	// If we did not find the entry in the DIB, find a victim
	if (way == dib_set_end)
	{
	  way = std::max_element(dib_set_begin, dib_set_end, [](dib_entry_t x, dib_entry_t y){ return !y.valid || (x.valid && x.lru < y.lru); }); // invalid ways compare LRU
	  assert(way != dib_set_end);
	}
	
	// update LRU in DIB
	unsigned hit_lru = way->lru;
	std::for_each(dib_set_begin, dib_set_end, [hit_lru](dib_entry_t &x){ if (x.lru <= hit_lru) x.lru++; });
	
        // update way
	way->valid = true;
	way->lru = 0;
	way->address = db_entry.ip;
=======
        do_dib_update(db_entry);
>>>>>>> e3d5a5da

	// Resume fetch 
	if (db_entry.branch_mispredicted)
	  {
	    // These branches detect the misprediction at decode
	    if ((db_entry.branch_type == BRANCH_DIRECT_JUMP) || (db_entry.branch_type == BRANCH_DIRECT_CALL))
	      {
		// clear the branch_mispredicted bit so we don't attempt to resume fetch again at execute
		db_entry.branch_mispredicted = 0;
		// pay misprediction penalty
		fetch_resume_cycle = current_cycle + BRANCH_MISPREDICT_PENALTY;
	      }
	  }
	
        // Add to dispatch
        if (warmup_complete[cpu])
            DISPATCH_BUFFER.push_back(db_entry);
        else
            DISPATCH_BUFFER.push_back_ready(db_entry);
        DECODE_BUFFER.pop_front();

	available_decode_bandwidth--;
    }

    DECODE_BUFFER.operate();
}

void O3_CPU::do_dib_update(const ooo_model_instr &instr)
{
    // Search DIB to see if we need to add this instruction
    dib_t::value_type &dib_set = DIB[(instr.ip >> LOG2_DIB_WINDOW_SIZE) % DIB_SET];
    auto way = std::find_if(dib_set.begin(), dib_set.end(), eq_addr<dib_entry_t>(instr.ip, LOG2_DIB_WINDOW_SIZE));

    // If we did not find the entry in the DIB, find a victim
    if (way == dib_set.end())
    {
        way = std::max_element(dib_set.begin(), dib_set.end(), lru_comparator<dib_entry_t>());
        assert(way != dib_set.end());

        // update way
        way->valid = true;
        way->address = instr.ip;
    }

    std::for_each(dib_set.begin(), dib_set.end(), lru_updater<dib_entry_t>(way));
}

void O3_CPU::dispatch_instruction()
{
    if (DISPATCH_BUFFER.empty())
        return;

    std::size_t available_dispatch_bandwidth = DISPATCH_WIDTH;

    // dispatch DISPATCH_WIDTH instructions into the ROB
    while (available_dispatch_bandwidth > 0 && DISPATCH_BUFFER.has_ready() && ROB.occupancy < ROB.SIZE)
    {
        // Add to ROB
        ROB.entry[ROB.tail] = DISPATCH_BUFFER.front();
        ROB.entry[ROB.tail].event_cycle = current_cycle;

        ROB.tail++;
        if (ROB.tail >= ROB.SIZE)
            ROB.tail = 0;
        ROB.occupancy++;

        DISPATCH_BUFFER.pop_front();
	available_dispatch_bandwidth--;
    }

    DISPATCH_BUFFER.operate();
}

int O3_CPU::prefetch_code_line(uint64_t pf_v_addr)
{
<<<<<<< HEAD
    return static_cast<CACHE*>(L1I_bus.lower_level)->va_prefetch_line(pf_v_addr, pf_v_addr, FILL_L1, 0);
=======
  if(pf_v_addr == 0)
    {
      cerr << "Cannot prefetch code line 0x0 !!!" << endl;
      assert(0);
    }
  
  L1I.pf_requested++;

  if (!L1I.PQ.full())
    {
      // magically translate prefetches
      uint64_t pf_pa = splice_bits(vmem.va_to_pa(cpu, pf_v_addr), pf_v_addr, LOG2_PAGE_SIZE);

      PACKET pf_packet;
      pf_packet.fill_level = FILL_L1;
      pf_packet.pf_origin_level = FILL_L1;
      pf_packet.cpu = cpu;

      pf_packet.address = pf_pa >> LOG2_BLOCK_SIZE;
      pf_packet.full_addr = pf_pa;

      pf_packet.ip = pf_v_addr;
      pf_packet.type = PREFETCH;
      pf_packet.event_cycle = current_core_cycle[cpu];

      L1I_bus.lower_level->add_pq(&pf_packet);
      L1I.pf_issued++;
    
      return 1;
    }
  
 return 0;
>>>>>>> e3d5a5da
}

void O3_CPU::schedule_instruction()
{
    if ((ROB.head == ROB.tail) && ROB.occupancy == 0)
        return;

    num_searched = 0;
    for (uint32_t i=ROB.head, count=0; count<ROB.occupancy; i=(i+1==ROB.SIZE) ? 0 : i+1, count++) {
        if ((ROB.entry[i].fetched != COMPLETED) || (ROB.entry[i].event_cycle > current_cycle) || (num_searched >= SCHEDULER_SIZE))
            return;

        if (ROB.entry[i].scheduled == 0)
        {
            do_scheduling(i);

            if (ROB.entry[i].scheduled == COMPLETED && ROB.entry[i].num_reg_dependent == 0) {

                // remember this rob_index in the Ready-To-Execute array 1
                assert(ready_to_execute.size() < ROB.SIZE);
                ready_to_execute.push(&ROB.entry[i]);

                DP (if (warmup_complete[cpu]) {
                        std::cout << "[ready_to_execute] " << __func__ << " instr_id: " << ROB.entry[i].instr_id << " rob_index: " << i << " is added to ready_to_execute" << std::endl; });
            }
        }

        if(ROB.entry[i].executed == 0)
            num_searched++;
    }
}

void O3_CPU::do_scheduling(uint32_t rob_index)
{
    ooo_model_instr &rob_entry = ROB.entry[rob_index];

    // Mark register dependencies
    for (auto src_reg : rob_entry.source_registers) {
        if (src_reg) {
            std::size_t prior_idx = rob_index;
            while (prior_idx != ROB.head)
            {
                prior_idx = (prior_idx == 0) ? ROB.SIZE-1 : prior_idx-1;
                ooo_model_instr &prior = ROB.entry[prior_idx];
                if (prior.executed != COMPLETED) {
                    auto found = std::find(std::begin(prior.destination_registers), std::end(prior.destination_registers), src_reg);
                    if (found != std::end(prior.destination_registers)) {
                        prior.registers_instrs_depend_on_me.push_back(&rob_entry);
                        rob_entry.num_reg_dependent++;
                        break;
                    }
                }
            }
        }
    }

    if (rob_entry.is_memory)
        rob_entry.scheduled = INFLIGHT;
    else {
        rob_entry.scheduled = COMPLETED;

        // ADD LATENCY
<<<<<<< HEAD
        ROB.entry[rob_index].event_cycle = current_cycle + (warmup_complete[cpu] ? SCHEDULING_LATENCY : 0);

        if (ROB.entry[rob_index].reg_ready) {

#ifdef SANITY_CHECK
            assert(ready_to_execute.size() <= ROB.SIZE);
#endif
            ready_to_execute.push(rob_index);

            DP (if (warmup_complete[cpu]) {
                    std::cout << "[ready_to_execute] " << __func__ << " instr_id: " << ROB.entry[rob_index].instr_id << " rob_index: " << rob_index << " is added to ready_to_execute" << std::endl; });
        }
    }
}

void O3_CPU::reg_dependency(uint32_t rob_index)
{
    // print out source/destination registers
    DP (if (warmup_complete[cpu]) {
    for (uint32_t i=0; i<NUM_INSTR_SOURCES; i++) {
        if (ROB.entry[rob_index].source_registers[i]) {
            cout << "[ROB] " << __func__ << " instr_id: " << ROB.entry[rob_index].instr_id << " is_memory: " << +ROB.entry[rob_index].is_memory;
            cout << " load  reg_index: " << +ROB.entry[rob_index].source_registers[i] << endl;
        }
    }
    for (uint32_t i=0; i<MAX_INSTR_DESTINATIONS; i++) {
        if (ROB.entry[rob_index].destination_registers[i]) {
            cout << "[ROB] " << __func__ << " instr_id: " << ROB.entry[rob_index].instr_id << " is_memory: " << +ROB.entry[rob_index].is_memory;
            cout << " store reg_index: " << +ROB.entry[rob_index].destination_registers[i] << endl;
        }
    } }); 

    // check RAW dependency
    int prior = rob_index - 1;
    if (prior < 0)
        prior = ROB.SIZE - 1;

    if (rob_index != ROB.head) {
        if ((int)ROB.head <= prior) {
            for (int i=prior; i>=(int)ROB.head; i--) if (ROB.entry[i].executed != COMPLETED) {
		for (uint32_t j=0; j<NUM_INSTR_SOURCES; j++) {
			if (ROB.entry[rob_index].source_registers[j] && (ROB.entry[rob_index].reg_RAW_checked[j] == 0))
				reg_RAW_dependency(i, rob_index, j);
		}
	    }
        } else {
            for (int i=prior; i>=0; i--) if (ROB.entry[i].executed != COMPLETED) {
		for (uint32_t j=0; j<NUM_INSTR_SOURCES; j++) {
			if (ROB.entry[rob_index].source_registers[j] && (ROB.entry[rob_index].reg_RAW_checked[j] == 0))
				reg_RAW_dependency(i, rob_index, j);
		}
	    }
            for (int i=ROB.SIZE-1; i>=(int)ROB.head; i--) if (ROB.entry[i].executed != COMPLETED) {
		for (uint32_t j=0; j<NUM_INSTR_SOURCES; j++) {
			if (ROB.entry[rob_index].source_registers[j] && (ROB.entry[rob_index].reg_RAW_checked[j] == 0))
				reg_RAW_dependency(i, rob_index, j);
		}
	    }
        }
    }
}

void O3_CPU::reg_RAW_dependency(uint32_t prior, uint32_t current, uint32_t source_index)
{
    for (uint32_t i=0; i<MAX_INSTR_DESTINATIONS; i++) {
        if (ROB.entry[prior].destination_registers[i] == 0)
            continue;

        if (ROB.entry[prior].destination_registers[i] == ROB.entry[current].source_registers[source_index]) {

            // we need to mark this dependency in the ROB since the producer might not be added in the store queue yet
            ROB.entry[prior].registers_instrs_depend_on_me.insert (current);   // this load cannot be executed until the prior store gets executed
            ROB.entry[prior].registers_index_depend_on_me[source_index].insert (current);   // this load cannot be executed until the prior store gets executed
            ROB.entry[prior].reg_RAW_producer = 1;

            ROB.entry[current].reg_ready = 0;
            ROB.entry[current].producer_id = ROB.entry[prior].instr_id; 
            ROB.entry[current].num_reg_dependent++;
            ROB.entry[current].reg_RAW_checked[source_index] = 1;

            DP (if(warmup_complete[cpu]) {
            cout << "[ROB] " << __func__ << " instr_id: " << ROB.entry[current].instr_id << " is_memory: " << +ROB.entry[current].is_memory;
            cout << " RAW reg_index: " << +ROB.entry[current].source_registers[source_index];
            cout << " producer_id: " << ROB.entry[prior].instr_id << endl; });

            return;
=======
        if (warmup_complete[cpu])
        {
            if (rob_entry.event_cycle < current_core_cycle[cpu])
                rob_entry.event_cycle = current_core_cycle[cpu] + SCHEDULING_LATENCY;
            else
                rob_entry.event_cycle += SCHEDULING_LATENCY;
        }
        else
        {
            if (rob_entry.event_cycle < current_core_cycle[cpu])
                rob_entry.event_cycle = current_core_cycle[cpu];
>>>>>>> e3d5a5da
        }
    }
}

void O3_CPU::execute_instruction()
{
    // out-of-order execution for non-memory instructions
    // memory instructions are handled by memory_instruction()
<<<<<<< HEAD
    uint32_t exec_issued = 0, num_iteration = 0;
    
    while (exec_issued < EXEC_WIDTH) {
        if (!ready_to_execute.empty()) {
            uint32_t exec_index = ready_to_execute.front();
            if (ROB.entry[exec_index].event_cycle <= current_cycle) {
                do_execution(exec_index);

                ready_to_execute.pop();
                exec_issued++;
            }
        }
        else {
            break;
        }

        num_iteration++;
        if (num_iteration == (ROB.SIZE-1))
            break;
=======
    uint32_t exec_issued = 0;
    while (exec_issued < EXEC_WIDTH && !ready_to_execute.empty())
    {
        do_execution(ready_to_execute.front());
        ready_to_execute.pop();
        exec_issued++;
>>>>>>> e3d5a5da
    }
}

void O3_CPU::do_execution(ooo_model_instr *rob_it)
{
<<<<<<< HEAD
    //if (ROB.entry[rob_index].reg_ready && (ROB.entry[rob_index].scheduled == COMPLETED) && (ROB.entry[rob_index].event_cycle <= current_cycle)) {

  //cout << "do_execution() rob_index: " << rob_index << " cycle: " << current_cycle << endl;
  
        ROB.entry[rob_index].executed = INFLIGHT;

        // ADD LATENCY
        ROB.entry[rob_index].event_cycle = current_cycle + (warmup_complete[cpu] ? EXEC_LATENCY : 0);
=======
    rob_it->executed = INFLIGHT;

    // ADD LATENCY
    if (warmup_complete[cpu])
    {
        if (rob_it->event_cycle < current_core_cycle[cpu])
            rob_it->event_cycle = current_core_cycle[cpu] + EXEC_LATENCY;
        else
            rob_it->event_cycle += EXEC_LATENCY;
    }
    else
    {
        if (rob_it->event_cycle < current_core_cycle[cpu])
            rob_it->event_cycle = current_core_cycle[cpu];
    }
>>>>>>> e3d5a5da


    inflight_reg_executions++;

    DP (if (warmup_complete[cpu]) {
            std::cout << "[ROB] " << __func__ << " non-memory instr_id: " << rob_it->instr_id << " event_cycle: " << rob_it->event_cycle << std::endl;});
}

void O3_CPU::schedule_memory_instruction()
{
    if ((ROB.head == ROB.tail) && ROB.occupancy == 0)
        return;

    // execution is out-of-order but we have an in-order scheduling algorithm to detect all RAW dependencies
    num_searched = 0;
    for (uint32_t i=ROB.head, count=0; count<ROB.occupancy; i=(i+1==ROB.SIZE) ? 0 : i+1, count++) {
        if ((ROB.entry[i].fetched != COMPLETED) || (ROB.entry[i].event_cycle > current_cycle) || (num_searched >= SCHEDULER_SIZE))
            break;

        if (ROB.entry[i].is_memory && ROB.entry[i].num_reg_dependent == 0 && (ROB.entry[i].scheduled == INFLIGHT))
            do_memory_scheduling(i);

        if (ROB.entry[i].executed == 0)
            num_searched++;
    }
}

void O3_CPU::do_memory_scheduling(uint32_t rob_index)
{
    uint32_t num_mem_ops = 0, num_added = 0;

    // load
    for (uint32_t i=0; i<NUM_INSTR_SOURCES; i++) {
        if (ROB.entry[rob_index].source_memory[i]) {
            num_mem_ops++;
            if (ROB.entry[rob_index].source_added[i])
                num_added++;
            else if (LQ.occupancy < LQ.SIZE) {
                add_load_queue(rob_index, i);
                num_added++;
            }
            else {
                DP(if(warmup_complete[cpu]) {
                cout << "[LQ] " << __func__ << " instr_id: " << ROB.entry[rob_index].instr_id;
                cout << " cannot be added in the load queue occupancy: " << LQ.occupancy << " cycle: " << current_cycle << endl; });
            }
        }
    }

    // store
    for (uint32_t i=0; i<MAX_INSTR_DESTINATIONS; i++) {
        if (ROB.entry[rob_index].destination_memory[i]) {
            num_mem_ops++;
            if (ROB.entry[rob_index].destination_added[i])
                num_added++;
            else if (SQ.occupancy < SQ.SIZE) {
                if (STA.front() == ROB.entry[rob_index].instr_id) {
                    add_store_queue(rob_index, i);
                    num_added++;
                }
            }
            else {
                DP(if(warmup_complete[cpu]) {
                cout << "[SQ] " << __func__ << " instr_id: " << ROB.entry[rob_index].instr_id;
                cout << " cannot be added in the store queue occupancy: " << SQ.occupancy << " cycle: " << current_cycle << endl; });
            }
        }
    }

    assert(num_added <= num_mem_ops);

    if (num_mem_ops == num_added) {
        ROB.entry[rob_index].scheduled = COMPLETED;
        if (ROB.entry[rob_index].executed == 0) // it could be already set to COMPLETED due to store-to-load forwarding
            ROB.entry[rob_index].executed  = INFLIGHT;

        DP (if (warmup_complete[cpu]) {
        cout << "[ROB] " << __func__ << " instr_id: " << ROB.entry[rob_index].instr_id << " rob_index: " << rob_index;
        cout << " scheduled all num_mem_ops: " << ROB.entry[rob_index].num_mem_ops << endl; });
    }
}

void O3_CPU::do_sq_forward_to_lq(LSQ_ENTRY &sq_entry, LSQ_ENTRY &lq_entry)
{
        lq_entry.physical_address = splice_bits(sq_entry.physical_address, lq_entry.virtual_address, LOG2_BLOCK_SIZE);
        lq_entry.translated = COMPLETED;
        lq_entry.fetched = COMPLETED;

        lq_entry.rob_index->num_mem_ops--;
        lq_entry.rob_index->event_cycle = current_core_cycle[cpu];
        assert(lq_entry.rob_index->num_mem_ops >= 0);
        if (lq_entry.rob_index->num_mem_ops == 0)
            inflight_mem_executions++;

        DP(if(warmup_complete[cpu]) {
                cout << "[LQ] " << __func__ << " instr_id: " << lq_entry.instr_id << hex;
                cout << " full_addr: " << lq_entry.physical_address << dec << " is forwarded by store instr_id: ";
                cout << sq_entry.instr_id << " remain_num_ops: " << lq_entry.rob_index->num_mem_ops << " cycle: " << current_core_cycle[cpu] << endl; });

        LSQ_ENTRY empty_entry;
        lq_entry = empty_entry;
        LQ.occupancy--;
}

void O3_CPU::add_load_queue(uint32_t rob_index, uint32_t data_index)
{
    // search for an empty slot 
    auto lq_begin = LQ.entry;
    auto lq_end   = std::next(lq_begin, LQ.SIZE);
    auto lq_entry = std::find_if_not(lq_begin, lq_end, is_valid<LSQ_ENTRY>());
    assert(lq_entry != lq_end);

    // add it to the load queue
<<<<<<< HEAD
    ROB.entry[rob_index].lq_index[data_index] = lq_index;
    LQ.entry[lq_index].instr_id = ROB.entry[rob_index].instr_id;
    LQ.entry[lq_index].virtual_address = ROB.entry[rob_index].source_memory[data_index];
    LQ.entry[lq_index].ip = ROB.entry[rob_index].ip;
    LQ.entry[lq_index].data_index = data_index;
    LQ.entry[lq_index].rob_index = rob_index;
    LQ.entry[lq_index].asid[0] = ROB.entry[rob_index].asid[0];
    LQ.entry[lq_index].asid[1] = ROB.entry[rob_index].asid[1];
    LQ.entry[lq_index].event_cycle = current_cycle + SCHEDULING_LATENCY;
    LQ.occupancy++;

    // check RAW dependency
    int prior = rob_index - 1;
    if (prior < 0)
        prior = ROB.SIZE - 1;

    if (rob_index != ROB.head) {
        if ((int)ROB.head <= prior) {
            for (int i=prior; i>=(int)ROB.head; i--) {
                if (LQ.entry[lq_index].producer_id != UINT64_MAX)
                    break;

		mem_RAW_dependency(i, rob_index, data_index, lq_index);
            }
        }
        else {
            for (int i=prior; i>=0; i--) {
                if (LQ.entry[lq_index].producer_id != UINT64_MAX)
                    break;

		mem_RAW_dependency(i, rob_index, data_index, lq_index);
            }
            for (int i=ROB.SIZE-1; i>=(int)ROB.head; i--) { 
                if (LQ.entry[lq_index].producer_id != UINT64_MAX)
                    break;

		mem_RAW_dependency(i, rob_index, data_index, lq_index);
            }
        }
    }

    // check
    // 1) if store-to-load forwarding is possible
    // 2) if there is WAR that are not correctly executed
    uint32_t forwarding_index = SQ.SIZE;
    for (uint32_t i=0; i<SQ.SIZE; i++) {

        // skip empty slot
        if (SQ.entry[i].virtual_address == 0)
            continue;

        // forwarding should be done by the SQ entry that holds the same producer_id from RAW dependency check
        if (SQ.entry[i].virtual_address == LQ.entry[lq_index].virtual_address) { // store-to-load forwarding check

            // forwarding store is in the SQ
            if ((rob_index != ROB.head) && (LQ.entry[lq_index].producer_id == SQ.entry[i].instr_id)) { // RAW
                forwarding_index = i;
                break; // should be break
            }

            if ((LQ.entry[lq_index].producer_id == UINT64_MAX) && (LQ.entry[lq_index].instr_id <= SQ.entry[i].instr_id)) { // WAR 
                // a load is about to be added in the load queue and we found a store that is 
                // "logically later in the program order but already executed" => this is not correctly executed WAR
                // due to out-of-order execution, this case is possible, for example
                // 1) application is load intensive and load queue is full
                // 2) we have loads that can't be added in the load queue
                // 3) subsequent stores logically behind in the program order are added in the store queue first

                // thanks to the store buffer, data is not written back to the memory system until retirement
                // also due to in-order retirement, this "already executed store" cannot be retired until we finish the prior load instruction 
                // if we detect WAR when a load is added in the load queue, just let the load instruction to access the memory system
                // no need to mark any dependency because this is actually WAR not RAW

                // do not forward data from the store queue since this is WAR
                // just read correct data from data cache

                LQ.entry[lq_index].physical_address = 0;
                LQ.entry[lq_index].translated = 0;
                LQ.entry[lq_index].fetched = 0;
                
                DP(if(warmup_complete[cpu]) {
                cout << "[LQ] " << __func__ << " instr_id: " << LQ.entry[lq_index].instr_id << " reset fetched: " << +LQ.entry[lq_index].fetched;
                cout << " to obey WAR store instr_id: " << SQ.entry[i].instr_id << " cycle: " << current_cycle << endl; });
            }
        }
    }

    if (forwarding_index != SQ.SIZE) { // we have a store-to-load forwarding

        if ((SQ.entry[forwarding_index].fetched == COMPLETED) && (SQ.entry[forwarding_index].event_cycle <= current_cycle)) {
            LQ.entry[lq_index].physical_address = (SQ.entry[forwarding_index].physical_address & ~(uint64_t) ((1 << LOG2_BLOCK_SIZE) - 1)) | (LQ.entry[lq_index].virtual_address & ((1 << LOG2_BLOCK_SIZE) - 1));
            LQ.entry[lq_index].translated = COMPLETED;
            LQ.entry[lq_index].fetched = COMPLETED;

            uint32_t fwr_rob_index = LQ.entry[lq_index].rob_index;
            ROB.entry[fwr_rob_index].num_mem_ops--;
            ROB.entry[fwr_rob_index].event_cycle = current_cycle;
            if (ROB.entry[fwr_rob_index].num_mem_ops < 0) {
                cerr << "instr_id: " << ROB.entry[fwr_rob_index].instr_id << endl;
                assert(0);
            }
            if (ROB.entry[fwr_rob_index].num_mem_ops == 0)
                inflight_mem_executions++;

            DP(if(warmup_complete[cpu]) {
            cout << "[LQ] " << __func__ << " instr_id: " << LQ.entry[lq_index].instr_id << hex;
            cout << " full_addr: " << LQ.entry[lq_index].physical_address << dec << " is forwarded by store instr_id: ";
            cout << SQ.entry[forwarding_index].instr_id << " remain_num_ops: " << ROB.entry[fwr_rob_index].num_mem_ops << " cycle: " << current_cycle << endl; });

            release_load_queue(lq_index);
=======
    ROB.entry[rob_index].lq_index[data_index] = lq_entry;
    ROB.entry[rob_index].source_added[data_index] = 1;
    lq_entry->instr_id = ROB.entry[rob_index].instr_id;
    lq_entry->virtual_address = ROB.entry[rob_index].source_memory[data_index];
    lq_entry->ip = ROB.entry[rob_index].ip;
    lq_entry->rob_index = std::next(ROB.entry, rob_index);
    lq_entry->asid[0] = ROB.entry[rob_index].asid[0];
    lq_entry->asid[1] = ROB.entry[rob_index].asid[1];
    lq_entry->event_cycle = current_core_cycle[cpu] + SCHEDULING_LATENCY;
    LQ.occupancy++;

    // Mark RAW
    std::size_t prior_idx = rob_index;
    while (prior_idx != ROB.head && lq_entry->virtual_address == ROB.entry[rob_index].source_memory[data_index] && lq_entry->producer_id == UINT64_MAX)
    {
        prior_idx = (prior_idx == 0) ? ROB.SIZE-1 : prior_idx-1;
        ooo_model_instr &prior = ROB.entry[prior_idx];
        auto src_mem = lq_entry->virtual_address;
        auto found = std::find(std::begin(prior.destination_memory), std::end(prior.destination_memory), src_mem);
        if (found != std::end(prior.destination_memory))
        {
            // we need to mark this dependency in the ROB since the producer might not be added in the store queue yet
            // this load cannot be executed until the prior store gets executed
            prior.memory_instrs_depend_on_me.push_back(&ROB.entry[rob_index]);
            uint64_t prior_id = prior.instr_id;
            lq_entry->producer_id = prior_id;
            lq_entry->translated = INFLIGHT;

            // Is this already in the SQ?
            auto sq_begin = SQ.entry;
            auto sq_end   = std::next(sq_begin, SQ.SIZE);
            auto sq_entry = std::find_if(sq_begin, sq_end, [src_mem, prior_id](const LSQ_ENTRY &x){ return x.instr_id == prior_id && x.virtual_address == src_mem; });
            if (sq_entry != sq_end && sq_entry->fetched == COMPLETED && sq_entry->event_cycle <= current_core_cycle[cpu])
            {
                do_sq_forward_to_lq(*sq_entry, *lq_entry);
                return;
            }
>>>>>>> e3d5a5da
        }
    }

<<<<<<< HEAD
    // succesfully added to the load queue
    ROB.entry[rob_index].source_added[data_index] = 1;

    if (LQ.entry[lq_index].virtual_address && (LQ.entry[lq_index].producer_id == UINT64_MAX)) { // not released and no forwarding
        RTL0.push(lq_index);

        DP (if (warmup_complete[cpu]) {
                std::cout << "[RTL0] " << __func__ << " instr_id: " << LQ.entry[lq_index].instr_id << " rob_index: " << LQ.entry[lq_index].rob_index << " is added to RTL0" << std::endl; });
    }

    DP(if(warmup_complete[cpu]) {
    cout << "[LQ] " << __func__ << " instr_id: " << LQ.entry[lq_index].instr_id;
    cout << " is added in the LQ address: " << hex << LQ.entry[lq_index].virtual_address << dec << " translated: " << +LQ.entry[lq_index].translated;
    cout << " fetched: " << +LQ.entry[lq_index].fetched << " index: " << lq_index << " occupancy: " << LQ.occupancy << " cycle: " << current_cycle << endl; });
}

void O3_CPU::mem_RAW_dependency(uint32_t prior, uint32_t current, uint32_t data_index, uint32_t lq_index)
{
    for (uint32_t i=0; i<MAX_INSTR_DESTINATIONS; i++) {
        if (ROB.entry[prior].destination_memory[i] == 0)
            continue;

        if (ROB.entry[prior].destination_memory[i] == ROB.entry[current].source_memory[data_index]) { //  store-to-load forwarding check

            // we need to mark this dependency in the ROB since the producer might not be added in the store queue yet
            ROB.entry[prior].memory_instrs_depend_on_me.insert (current);   // this load cannot be executed until the prior store gets executed
            ROB.entry[prior].is_producer = 1;
            LQ.entry[lq_index].producer_id = ROB.entry[prior].instr_id; 
            LQ.entry[lq_index].translated = INFLIGHT;

            DP (if(warmup_complete[cpu]) {
            cout << "[LQ] " << __func__ << " RAW producer instr_id: " << ROB.entry[prior].instr_id << " consumer_id: " << ROB.entry[current].instr_id << " lq_index: " << lq_index;
            cout << hex << " address: " << ROB.entry[prior].destination_memory[i] << dec << endl; });

            return;
        }
    }
=======
    // If this entry is not waiting on forwarding
    if (lq_entry->producer_id == UINT64_MAX)
        RTL0.push(lq_entry);
>>>>>>> e3d5a5da
}

void O3_CPU::add_store_queue(uint32_t rob_index, uint32_t data_index)
{
    auto sq_it = std::next(SQ.entry, SQ.tail);
    assert(sq_it->virtual_address == 0);

    // add it to the store queue
<<<<<<< HEAD
    ROB.entry[rob_index].sq_index[data_index] = sq_index;
    SQ.entry[sq_index].instr_id = ROB.entry[rob_index].instr_id;
    SQ.entry[sq_index].virtual_address = ROB.entry[rob_index].destination_memory[data_index];
    SQ.entry[sq_index].ip = ROB.entry[rob_index].ip;
    SQ.entry[sq_index].data_index = data_index;
    SQ.entry[sq_index].rob_index = rob_index;
    SQ.entry[sq_index].asid[0] = ROB.entry[rob_index].asid[0];
    SQ.entry[sq_index].asid[1] = ROB.entry[rob_index].asid[1];
    SQ.entry[sq_index].event_cycle = current_cycle + SCHEDULING_LATENCY;
=======
    ROB.entry[rob_index].sq_index[data_index] = sq_it;
    sq_it->instr_id = ROB.entry[rob_index].instr_id;
    sq_it->virtual_address = ROB.entry[rob_index].destination_memory[data_index];
    sq_it->ip = ROB.entry[rob_index].ip;
    sq_it->rob_index = std::next(ROB.entry, rob_index);
    sq_it->asid[0] = ROB.entry[rob_index].asid[0];
    sq_it->asid[1] = ROB.entry[rob_index].asid[1];
    sq_it->event_cycle = current_core_cycle[cpu] + SCHEDULING_LATENCY;
>>>>>>> e3d5a5da

    SQ.occupancy++;
    SQ.tail++;
    if (SQ.tail == SQ.SIZE)
        SQ.tail = 0;

    // succesfully added to the store queue
    ROB.entry[rob_index].destination_added[data_index] = 1;

<<<<<<< HEAD
    STA.pop();

    RTS0.push(sq_index);

    DP(if(warmup_complete[cpu]) {
            std::cout << "[SQ] " << __func__ << " instr_id: " << SQ.entry[sq_index].instr_id;
            std::cout << " is added in the SQ translated: " << +SQ.entry[sq_index].translated << " fetched: " << +SQ.entry[sq_index].fetched << " is_producer: " << +ROB.entry[rob_index].is_producer;
            std::cout << " cycle: " << current_cycle << std::endl; });
=======
    RTS0.push(sq_it);

    DP(if(warmup_complete[cpu]) {
    cout << "[SQ] " << __func__ << " instr_id: " << SQ.entry[sq_index].instr_id;
    cout << " is added in the SQ translated: " << +SQ.entry[sq_index].translated << " fetched: " << +SQ.entry[sq_index].fetched;
    cout << " cycle: " << current_core_cycle[cpu] << endl; });
>>>>>>> e3d5a5da
}

void O3_CPU::operate_lsq()
{
    // handle store
<<<<<<< HEAD
    uint32_t store_issued = 0, num_iteration = 0;

    while (store_issued < SQ_WIDTH) {
        if (!RTS0.empty()) {
            uint32_t sq_index = RTS0.front();
            if (SQ.entry[sq_index].event_cycle <= current_cycle) {

                // add it to DTLB
                PACKET data_packet;

                data_packet.fill_level = FILL_L1;
                data_packet.cpu = cpu;
                if (knob_cloudsuite)
                    data_packet.address = ((SQ.entry[sq_index].virtual_address >> LOG2_PAGE_SIZE) << 9) | SQ.entry[sq_index].asid[1];
                else
                    data_packet.address = SQ.entry[sq_index].virtual_address >> LOG2_PAGE_SIZE;
                data_packet.full_addr = SQ.entry[sq_index].virtual_address;
                data_packet.instr_id = SQ.entry[sq_index].instr_id;
                data_packet.rob_index = SQ.entry[sq_index].rob_index;
                data_packet.ip = SQ.entry[sq_index].ip;
                data_packet.type = RFO;
                data_packet.asid[0] = SQ.entry[sq_index].asid[0];
                data_packet.asid[1] = SQ.entry[sq_index].asid[1];
                data_packet.to_return = {&DTLB_bus};
                data_packet.sq_index_depend_on_me = {sq_index};

                DP (if (warmup_complete[cpu]) {
                        std::cout << "[RTS0] " << __func__ << " instr_id: " << SQ.entry[sq_index].instr_id << " rob_index: " << SQ.entry[sq_index].rob_index << " is popped from to RTS0" << std::endl; });

                int rq_index = DTLB_bus.lower_level->add_rq(&data_packet);

                if (rq_index == -2)
                    break; 
                else 
                    SQ.entry[sq_index].translated = INFLIGHT;

                RTS0.pop();

                store_issued++;
            }
        }
        else {
=======
    uint32_t store_issued = 0;

    while (store_issued < SQ_WIDTH && !RTS0.empty())
    {
        // add it to DTLB
        int rq_index = do_translate_store(RTS0.front());

        if (rq_index == -2)
>>>>>>> e3d5a5da
            break;

<<<<<<< HEAD
        num_iteration++;
        if (num_iteration == (SQ.SIZE-1))
            break;
    }

    num_iteration = 0;
    while (store_issued < SQ_WIDTH) {
        if (!RTS1.empty()) {
            uint32_t sq_index = RTS1.front();
            if (SQ.entry[sq_index].event_cycle <= current_cycle) {
                execute_store(SQ.entry[sq_index].rob_index, sq_index, SQ.entry[sq_index].data_index);

                RTS1.pop();

                store_issued++;
            }
        }
        else {
            break;
        }

        num_iteration++;
        if (num_iteration == (SQ.SIZE-1))
            break;
    }

    unsigned load_issued = 0;
    num_iteration = 0;
    while (load_issued < LQ_WIDTH) {
        if (!RTL0.empty()) {
            uint32_t lq_index = RTL0.front();
            if (LQ.entry[lq_index].event_cycle <= current_cycle) {

                // add it to DTLB
                PACKET data_packet;
                data_packet.fill_level = FILL_L1;
                data_packet.cpu = cpu;
                if (knob_cloudsuite)
                    data_packet.address = ((LQ.entry[lq_index].virtual_address >> LOG2_PAGE_SIZE) << 9) | LQ.entry[lq_index].asid[1];
                else
                    data_packet.address = LQ.entry[lq_index].virtual_address >> LOG2_PAGE_SIZE;
                data_packet.full_addr = LQ.entry[lq_index].virtual_address;
                data_packet.instr_id = LQ.entry[lq_index].instr_id;
                data_packet.rob_index = LQ.entry[lq_index].rob_index;
                data_packet.ip = LQ.entry[lq_index].ip;
                data_packet.type = LOAD;
                data_packet.asid[0] = LQ.entry[lq_index].asid[0];
                data_packet.asid[1] = LQ.entry[lq_index].asid[1];
                data_packet.to_return = {&DTLB_bus};
                data_packet.lq_index_depend_on_me = {lq_index};

                DP (if (warmup_complete[cpu]) {
                        std::cout << "[RTL0] " << __func__ << " instr_id: " << LQ.entry[lq_index].instr_id << " rob_index: " << LQ.entry[lq_index].rob_index << " is popped to RTL0" << std::endl; });
=======
        RTS0.pop();
        store_issued++;
    }

    while (store_issued < SQ_WIDTH && !RTS1.empty())
    {
        execute_store(RTS1.front());

        RTS1.pop();
        store_issued++;
    }

    unsigned load_issued = 0;
    while (load_issued < LQ_WIDTH && !RTL0.empty())
    {
        // add it to DTLB
        int rq_index = do_translate_load(RTL0.front());
>>>>>>> e3d5a5da

        if (rq_index == -2)
            break;

        RTL0.pop();
        load_issued++;
    }

<<<<<<< HEAD
                RTL0.pop();

                load_issued++;
            }
        }
        else {
=======
    while (load_issued < LQ_WIDTH && !RTL1.empty())
    {
        int rq_index = execute_load(RTL1.front());

        if (rq_index == -2)
>>>>>>> e3d5a5da
            break;

<<<<<<< HEAD
        num_iteration++;
        if (num_iteration == (LQ.SIZE-1))
            break;
=======
        RTL1.pop();
        load_issued++;
>>>>>>> e3d5a5da
    }
}

<<<<<<< HEAD
    num_iteration = 0;
    while (load_issued < LQ_WIDTH) {
        if (!RTL1.empty()) {
            uint32_t lq_index = RTL1.front();
            if (LQ.entry[lq_index].event_cycle <= current_cycle) {
                int rq_index = execute_load(LQ.entry[lq_index].rob_index, lq_index, LQ.entry[lq_index].data_index);

                if (rq_index != -2) {
                    RTL1.pop();

                    load_issued++;
                }
            }
        }
        else {
            break;
        }

        num_iteration++;
        if (num_iteration == (LQ.SIZE-1))
            break;
    }
=======
int O3_CPU::do_translate_store(LSQ_ENTRY *sq_it)
{
    PACKET data_packet;

    data_packet.fill_level = FILL_L1;
    data_packet.cpu = cpu;
    if (knob_cloudsuite)
        data_packet.address = splice_bits(sq_it->virtual_address, sq_it->asid[1], LOG2_PAGE_SIZE);
    else
        data_packet.address = sq_it->virtual_address >> LOG2_PAGE_SIZE;
    data_packet.full_addr = sq_it->virtual_address;
    data_packet.instr_id = sq_it->instr_id;
    data_packet.ip = sq_it->ip;
    data_packet.type = RFO;
    data_packet.asid[0] = sq_it->asid[0];
    data_packet.asid[1] = sq_it->asid[1];
    data_packet.event_cycle = sq_it->event_cycle;
    data_packet.to_return = {&DTLB_bus};
    data_packet.sq_index_depend_on_me = {sq_it};

    DP (if (warmup_complete[cpu]) {
            std::cout << "[RTS0] " << __func__ << " instr_id: " << sq_it->instr_id << " rob_index: " << sq_it->rob_index << " is popped from to RTS0" << std::endl; })

    int rq_index = DTLB_bus.lower_level->add_rq(&data_packet);

    if (rq_index != -2)
        sq_it->translated = INFLIGHT;

    return rq_index;
>>>>>>> e3d5a5da
}

void O3_CPU::execute_store(LSQ_ENTRY *sq_it)
{
<<<<<<< HEAD
    SQ.entry[sq_index].fetched = COMPLETED;

    ROB.entry[rob_index].num_mem_ops--;
    ROB.entry[rob_index].event_cycle = current_cycle;
    if (ROB.entry[rob_index].num_mem_ops < 0) {
        cerr << "instr_id: " << ROB.entry[rob_index].instr_id << endl;
        assert(0);
    }
    if (ROB.entry[rob_index].num_mem_ops == 0)
=======
    sq_it->fetched = COMPLETED;
    sq_it->event_cycle = current_core_cycle[cpu];

    sq_it->rob_index->num_mem_ops--;
    sq_it->rob_index->event_cycle = current_core_cycle[cpu];
    assert(sq_it->rob_index->num_mem_ops >= 0);
    if (sq_it->rob_index->num_mem_ops == 0)
>>>>>>> e3d5a5da
        inflight_mem_executions++;

    DP (if (warmup_complete[cpu]) {
            std::cout << "[SQ1] " << __func__ << " instr_id: " << sq_it->instr_id << std::hex;
            std::cout << " full_address: " << sq_it->physical_address << std::dec << " remain_mem_ops: " << sq_it->rob_index->num_mem_ops;
            std::cout << " event_cycle: " << sq_it->event_cycle << std::endl; });

    // resolve RAW dependency after DTLB access
    // check if this store has dependent loads
<<<<<<< HEAD
    if (ROB.entry[rob_index].is_producer) {
	ITERATE_SET(dependent,ROB.entry[rob_index].memory_instrs_depend_on_me, ROB.SIZE) {
            // check if dependent loads are already added in the load queue
            for (uint32_t j=0; j<NUM_INSTR_SOURCES; j++) { // which one is dependent?
                if (ROB.entry[dependent].source_memory[j] && ROB.entry[dependent].source_added[j]) {
                    if (ROB.entry[dependent].source_memory[j] == SQ.entry[sq_index].virtual_address) { // this is required since a single instruction can issue multiple loads

                        // now we can resolve RAW dependency
                        uint32_t lq_index = ROB.entry[dependent].lq_index[j];
#ifdef SANITY_CHECK
                        if (lq_index >= LQ.SIZE)
                            assert(0);
                        if (LQ.entry[lq_index].producer_id != SQ.entry[sq_index].instr_id) {
                            cerr << "[SQ2] " << __func__ << " lq_index: " << lq_index << " producer_id: " << LQ.entry[lq_index].producer_id;
                            cerr << " does not match to the store instr_id: " << SQ.entry[sq_index].instr_id << endl;
                            assert(0);
                        }
#endif
                        // update correspodning LQ entry
                        LQ.entry[lq_index].physical_address = (SQ.entry[sq_index].physical_address & ~(uint64_t) ((1 << LOG2_BLOCK_SIZE) - 1)) | (LQ.entry[lq_index].virtual_address & ((1 << LOG2_BLOCK_SIZE) - 1));
                        LQ.entry[lq_index].translated = COMPLETED;
                        LQ.entry[lq_index].fetched = COMPLETED;
                        LQ.entry[lq_index].event_cycle = current_cycle;

                        uint32_t fwr_rob_index = LQ.entry[lq_index].rob_index;
                        ROB.entry[fwr_rob_index].num_mem_ops--;
                        ROB.entry[fwr_rob_index].event_cycle = current_cycle;
#ifdef SANITY_CHECK
                        if (ROB.entry[fwr_rob_index].num_mem_ops < 0) {
                            cerr << "instr_id: " << ROB.entry[fwr_rob_index].instr_id << endl;
                            assert(0);
                        }
#endif
                        if (ROB.entry[fwr_rob_index].num_mem_ops == 0)
                            inflight_mem_executions++;

                        DP(if(warmup_complete[cpu]) {
                                std::cout << "[LQ3] " << __func__ << " instr_id: " << LQ.entry[lq_index].instr_id << std::hex;
                                std::cout << " full_addr: " << LQ.entry[lq_index].physical_address << std::dec << " is forwarded by store instr_id: ";
                                std::cout << SQ.entry[sq_index].instr_id << " remain_num_ops: " << ROB.entry[fwr_rob_index].num_mem_ops << " cycle: " << current_cycle << std::endl; });

                        release_load_queue(lq_index);

                        // clear dependency bit
                        if (j == (NUM_INSTR_SOURCES-1))
                            ROB.entry[rob_index].memory_instrs_depend_on_me.insert (dependent);
                    }
=======
    for (auto dependent : sq_it->rob_index->memory_instrs_depend_on_me) {
        // check if dependent loads are already added in the load queue
        for (uint32_t j=0; j<NUM_INSTR_SOURCES; j++) { // which one is dependent?
            if (dependent->source_memory[j] && dependent->source_added[j]) {
                if (dependent->source_memory[j] == sq_it->virtual_address) { // this is required since a single instruction can issue multiple loads

                    // now we can resolve RAW dependency
                    assert(dependent->lq_index[j]->producer_id == sq_it->instr_id);
                    // update corresponding LQ entry
                    do_sq_forward_to_lq(*sq_it, *(dependent->lq_index[j]));
>>>>>>> e3d5a5da
                }
            }
        }
    }
}

int O3_CPU::do_translate_load(LSQ_ENTRY *lq_it)
{
    PACKET data_packet;
    data_packet.fill_level = FILL_L1;
    data_packet.cpu = cpu;
<<<<<<< HEAD
    data_packet.address = LQ.entry[lq_index].physical_address >> LOG2_BLOCK_SIZE;
    data_packet.full_addr = LQ.entry[lq_index].physical_address;
    data_packet.v_address = LQ.entry[lq_index].virtual_address >> LOG2_BLOCK_SIZE;
    data_packet.full_v_addr = LQ.entry[lq_index].virtual_address;
    data_packet.instr_id = LQ.entry[lq_index].instr_id;
    data_packet.rob_index = LQ.entry[lq_index].rob_index;
    data_packet.ip = LQ.entry[lq_index].ip;
    data_packet.type = LOAD;
    data_packet.asid[0] = LQ.entry[lq_index].asid[0];
    data_packet.asid[1] = LQ.entry[lq_index].asid[1];
    data_packet.to_return = {&L1D_bus};
    data_packet.lq_index_depend_on_me = {lq_index};
=======
    if (knob_cloudsuite)
        data_packet.address = splice_bits(lq_it->virtual_address, lq_it->asid[1], LOG2_PAGE_SIZE);
    else
        data_packet.address = lq_it->virtual_address >> LOG2_PAGE_SIZE;
    data_packet.full_addr = lq_it->virtual_address;
    data_packet.instr_id = lq_it->instr_id;
    data_packet.ip = lq_it->ip;
    data_packet.type = LOAD;
    data_packet.asid[0] = lq_it->asid[0];
    data_packet.asid[1] = lq_it->asid[1];
    data_packet.event_cycle = lq_it->event_cycle;
    data_packet.to_return = {&DTLB_bus};
    data_packet.lq_index_depend_on_me = {lq_it};
>>>>>>> e3d5a5da

    DP (if (warmup_complete[cpu]) {
            std::cout << "[RTL0] " << __func__ << " instr_id: " << lq_it->instr_id << " rob_index: " << lq_it->rob_index << " is popped to RTL0" << std::endl; })

    int rq_index = DTLB_bus.lower_level->add_rq(&data_packet);

    if (rq_index != -2)
        lq_it->translated = INFLIGHT;

    return rq_index;
}

<<<<<<< HEAD
uint32_t O3_CPU::complete_execution(uint32_t rob_index)
{
    if (ROB.entry[rob_index].is_memory == 0) {
        if ((ROB.entry[rob_index].executed == INFLIGHT) && (ROB.entry[rob_index].event_cycle <= current_cycle)) {

            ROB.entry[rob_index].executed = COMPLETED; 
            inflight_reg_executions--;
            completed_executions++;

            if (ROB.entry[rob_index].reg_RAW_producer)
                reg_RAW_release(rob_index);

            if (ROB.entry[rob_index].branch_mispredicted)
	      {
              fetch_resume_cycle = current_cycle + BRANCH_MISPREDICT_PENALTY;
	      }

            DP(if(warmup_complete[cpu]) {
            cout << "[ROB] " << __func__ << " instr_id: " << ROB.entry[rob_index].instr_id;
            cout << " branch_mispredicted: " << +ROB.entry[rob_index].branch_mispredicted << " fetch_stall: " << +fetch_stall;
            cout << " event: " << ROB.entry[rob_index].event_cycle << endl; });

	    return 1;
        }
    }
    else {
        if (ROB.entry[rob_index].num_mem_ops == 0) {
            if ((ROB.entry[rob_index].executed == INFLIGHT) && (ROB.entry[rob_index].event_cycle <= current_cycle)) {

	      ROB.entry[rob_index].executed = COMPLETED;
                inflight_mem_executions--;
                completed_executions++;
                
                if (ROB.entry[rob_index].reg_RAW_producer)
                    reg_RAW_release(rob_index);

                if (ROB.entry[rob_index].branch_mispredicted)
		  {
              fetch_resume_cycle = current_cycle + BRANCH_MISPREDICT_PENALTY;
		  }

                DP(if(warmup_complete[cpu]) {
                        std::cout << "[ROB] " << __func__ << " instr_id: " << ROB.entry[rob_index].instr_id;
                        std::cout << " is_memory: " << +ROB.entry[rob_index].is_memory << " branch_mispredicted: " << +ROB.entry[rob_index].branch_mispredicted;
                        std::cout << " fetch_stall: " << +fetch_stall << " event: " << ROB.entry[rob_index].event_cycle << " current: " << current_cycle << std::endl; });
=======

int O3_CPU::execute_load(LSQ_ENTRY *lq_it)
{
    // add it to L1D
    PACKET data_packet;
    data_packet.fill_level = FILL_L1;
    data_packet.cpu = cpu;
    data_packet.address = lq_it->physical_address >> LOG2_BLOCK_SIZE;
    data_packet.full_addr = lq_it->physical_address;
    data_packet.v_address = lq_it->virtual_address >> LOG2_BLOCK_SIZE;
    data_packet.full_v_addr = lq_it->virtual_address;
    data_packet.instr_id = lq_it->instr_id;
    data_packet.ip = lq_it->ip;
    data_packet.type = LOAD;
    data_packet.asid[0] = lq_it->asid[0];
    data_packet.asid[1] = lq_it->asid[1];
    data_packet.event_cycle = lq_it->event_cycle;
    data_packet.to_return = {&L1D_bus};
    data_packet.lq_index_depend_on_me = {lq_it};

    int rq_index = L1D_bus.lower_level->add_rq(&data_packet);
>>>>>>> e3d5a5da

    if (rq_index != -2)
        lq_it->fetched = INFLIGHT;

    return rq_index;
}

void O3_CPU::do_complete_execution(uint32_t rob_index)
{
<<<<<<< HEAD
    // if (!ROB.entry[rob_index].registers_instrs_depend_on_me.empty()) 

    ITERATE_SET(i,ROB.entry[rob_index].registers_instrs_depend_on_me, ROB.SIZE) {
        for (uint32_t j=0; j<NUM_INSTR_SOURCES; j++) {
            if (ROB.entry[rob_index].registers_index_depend_on_me[j].search (i)) {
                ROB.entry[i].num_reg_dependent--;

                if (ROB.entry[i].num_reg_dependent == 0) {
                    ROB.entry[i].reg_ready = 1;
                    if (ROB.entry[i].is_memory)
                        ROB.entry[i].scheduled = INFLIGHT;
                    else {
                        ROB.entry[i].scheduled = COMPLETED;

#ifdef SANITY_CHECK
                        assert(ready_to_execute.size() <= ROB.SIZE);
#endif
                        // remember this rob_index in the Ready-To-Execute array 0
                        ready_to_execute.push(i);

                        DP (if (warmup_complete[cpu]) {
                                std::cout << "[ready_to_execute] " << __func__ << " instr_id: " << ROB.entry[i].instr_id << " rob_index: " << i << " is added to ready_to_execute" << std::endl; });
=======
    ROB.entry[rob_index].executed = COMPLETED;
    if (ROB.entry[rob_index].is_memory == 0)
        inflight_reg_executions--;
    else
        inflight_mem_executions--;

    completed_executions++;
>>>>>>> e3d5a5da

    for (auto dependent : ROB.entry[rob_index].registers_instrs_depend_on_me)
    {
        dependent->num_reg_dependent--;

<<<<<<< HEAD
                DP (if (warmup_complete[cpu]) {
                        std::cout << "[ROB] " << __func__ << " instr_id: " << ROB.entry[rob_index].instr_id << " releases instr_id: ";
                        std::cout << ROB.entry[i].instr_id << " reg_index: " << +ROB.entry[i].source_registers[j] << " num_reg_dependent: " << ROB.entry[i].num_reg_dependent << " cycle: " << current_cycle << std::endl; });
=======
        if (dependent->num_reg_dependent == 0) {
            if (dependent->is_memory)
                dependent->scheduled = INFLIGHT;
            else {
                dependent->scheduled = COMPLETED;
>>>>>>> e3d5a5da
            }
        }
    }

    if (ROB.entry[rob_index].branch_mispredicted)
        fetch_resume_cycle = current_core_cycle[cpu] + BRANCH_MISPREDICT_PENALTY;
}

void O3_CPU::complete_inflight_instruction()
{
    // update ROB entries with completed executions
    if ((inflight_reg_executions > 0) || (inflight_mem_executions > 0)) {
        uint32_t instrs_executed = 0;
        for (uint32_t i=ROB.head, count=0; count<ROB.occupancy; i=(i+1==ROB.SIZE) ? 0 : i+1, count++) {
	    if(instrs_executed >= EXEC_WIDTH)
	    {
	        break;
	    }

        if ((ROB.entry[i].executed == INFLIGHT) && (ROB.entry[i].event_cycle <= current_core_cycle[cpu]) && ROB.entry[i].num_mem_ops == 0)
        {
            do_complete_execution(i);
            ++instrs_executed;

            auto begin_dep = std::begin(ROB.entry[i].registers_instrs_depend_on_me);
            auto end_dep   = std::end(ROB.entry[i].registers_instrs_depend_on_me);
            std::sort(begin_dep, end_dep);
            auto last = std::unique(begin_dep, end_dep);
            ROB.entry[i].registers_instrs_depend_on_me.erase(last, end_dep);
            for (auto dependent : ROB.entry[i].registers_instrs_depend_on_me)
            {
                if (dependent->scheduled == COMPLETED && dependent->num_reg_dependent == 0)
                {
                    assert(ready_to_execute.size() < ROB_SIZE);
                    ready_to_execute.push(dependent);

                    DP (if (warmup_complete[cpu]) {
                            cout << "[ready_to_execute] " << __func__ << " instr_id: " << dependent->instr_id << " rob_index: " << rob_index << " is added to ready_to_execute";
                            cout << " head: " << ready_to_execute_head << " tail: " << ready_to_execute_tail << endl; }); 
                }
            }
        }
	}
    }
}

void O3_CPU::handle_memory_return()
{
  // Instruction Memory

  std::size_t available_fetch_bandwidth = FETCH_WIDTH;
  std::size_t to_read = static_cast<CACHE*>(ITLB_bus.lower_level)->MAX_READ;

  while (available_fetch_bandwidth > 0 && to_read > 0 && !ITLB_bus.PROCESSED.empty())
    {
        PACKET &itlb_entry = ITLB_bus.PROCESSED.front();

      // mark the appropriate instructions in the IFETCH_BUFFER as translated and ready to fetch
      while (available_fetch_bandwidth > 0 && !itlb_entry.instr_depend_on_me.empty())
      {
          auto it = itlb_entry.instr_depend_on_me.front();
          if ((it->ip >> LOG2_PAGE_SIZE) == (itlb_entry.address) && it->translated != 0)
          {
<<<<<<< HEAD
              it->translated = COMPLETED;
              // recalculate a physical address for this cache line based on the translated physical page address
              it->instruction_pa = (itlb_entry.data << LOG2_PAGE_SIZE) | (it->ip & ((1 << LOG2_PAGE_SIZE) - 1));
=======
              if ((it->ip >> LOG2_PAGE_SIZE) == (itlb_entry.address) && it->translated != 0)
              {
                  it->translated = COMPLETED;
                  // recalculate a physical address for this cache line based on the translated physical page address
                  it->instruction_pa = splice_bits(itlb_entry.data << LOG2_PAGE_SIZE, it->ip, LOG2_PAGE_SIZE);
>>>>>>> e3d5a5da

              available_fetch_bandwidth--;
          }

          itlb_entry.instr_depend_on_me.pop_front();
      }


      // remove this entry if we have serviced all of its instructions
      if (itlb_entry.instr_depend_on_me.empty())
      {
          ITLB_bus.PROCESSED.pop_front();
      }
      --to_read;
  }

  available_fetch_bandwidth = FETCH_WIDTH;
  to_read = static_cast<CACHE*>(L1I_bus.lower_level)->MAX_READ;

  while (available_fetch_bandwidth > 0 && to_read > 0 && !L1I_bus.PROCESSED.empty())
  {
      PACKET &l1i_entry = L1I_bus.PROCESSED.front();

      // this is the L1I cache, so instructions are now fully fetched, so mark them as such
      while (available_fetch_bandwidth > 0 && !l1i_entry.instr_depend_on_me.empty())
      {
          auto it = l1i_entry.instr_depend_on_me.front();
          if ((it->instruction_pa >> LOG2_BLOCK_SIZE) == (l1i_entry.address) && it->fetched != 0 && it->translated == COMPLETED)
          {
              it->fetched = COMPLETED;
              available_fetch_bandwidth--;
          }

          l1i_entry.instr_depend_on_me.pop_front();
      }

      // remove this entry if we have serviced all of its instructions
      if (l1i_entry.instr_depend_on_me.empty())
          L1I_bus.PROCESSED.pop_front();
      --to_read;
  }

  // Data Memory
  to_read = static_cast<CACHE*>(DTLB_bus.lower_level)->MAX_READ;

  while (to_read > 0 && !DTLB_bus.PROCESSED.empty())
	{ // DTLB
	  PACKET &dtlb_entry = DTLB_bus.PROCESSED.front();

	  for (auto sq_merged : dtlb_entry.sq_index_depend_on_me)
	    {
<<<<<<< HEAD
	      SQ.entry[sq_merged].physical_address = (dtlb_entry.data << LOG2_PAGE_SIZE) | (SQ.entry[sq_merged].virtual_address & ((1 << LOG2_PAGE_SIZE) - 1)); // translated address
	      SQ.entry[sq_merged].translated = COMPLETED;
	      SQ.entry[sq_merged].event_cycle = current_cycle;
=======
	      sq_merged->physical_address = splice_bits(dtlb_entry.data << LOG2_PAGE_SIZE, sq_merged->virtual_address, LOG2_PAGE_SIZE); // translated address
	      sq_merged->translated = COMPLETED;
	      sq_merged->event_cycle = current_core_cycle[cpu];
>>>>>>> e3d5a5da

          RTS1.push(sq_merged);
	    }

	  for (auto lq_merged : dtlb_entry.lq_index_depend_on_me)
	    {
<<<<<<< HEAD
	      LQ.entry[lq_merged].physical_address = (dtlb_entry.data << LOG2_PAGE_SIZE) | (LQ.entry[lq_merged].virtual_address & ((1 << LOG2_PAGE_SIZE) - 1)); // translated address
	      LQ.entry[lq_merged].translated = COMPLETED;
	      LQ.entry[lq_merged].event_cycle = current_cycle;

          RTL1.push(lq_merged);
	    }

	  ROB.entry[dtlb_entry.rob_index].event_cycle = current_cycle;
=======
	      lq_merged->physical_address = splice_bits(dtlb_entry.data << LOG2_PAGE_SIZE, lq_merged->virtual_address, LOG2_PAGE_SIZE); // translated address
	      lq_merged->translated = COMPLETED;
	      lq_merged->event_cycle = current_core_cycle[cpu];

          RTL1.push(lq_merged);
	    }
>>>>>>> e3d5a5da

	  // remove this entry
	  DTLB_bus.PROCESSED.pop_front();
      --to_read;
    }

  to_read = static_cast<CACHE*>(L1D_bus.lower_level)->MAX_READ;
  while (to_read > 0 && !L1D_bus.PROCESSED.empty())
	{ // L1D
	  PACKET &l1d_entry = L1D_bus.PROCESSED.front();

	  for (auto merged : l1d_entry.lq_index_depend_on_me)
	    {
<<<<<<< HEAD
	      LQ.entry[merged].fetched = COMPLETED;
	      LQ.entry[merged].event_cycle = current_cycle;
	      ROB.entry[LQ.entry[merged].rob_index].num_mem_ops--;
	      ROB.entry[LQ.entry[merged].rob_index].event_cycle = current_cycle;
=======
            merged->fetched = COMPLETED;
            merged->event_cycle = current_core_cycle[cpu];
            merged->rob_index->num_mem_ops--;
            merged->rob_index->event_cycle = l1d_entry.event_cycle;
>>>>>>> e3d5a5da

            if (merged->rob_index->num_mem_ops == 0)
                inflight_mem_executions++;

          LSQ_ENTRY empty_entry;
          *merged = empty_entry;
          LQ.occupancy--;
	    }

	  // remove this entry
	  L1D_bus.PROCESSED.pop_front();
      --to_read;;
    }
}

void O3_CPU::retire_rob()
{
    unsigned retire_bandwidth = RETIRE_WIDTH;

    while (retire_bandwidth > 0 && ROB.entry[ROB.head].ip != 0 && (ROB.entry[ROB.head].executed == COMPLETED))
    {
        for (uint32_t i=0; i<MAX_INSTR_DESTINATIONS; i++) {
            if (ROB.entry[ROB.head].destination_memory[i]) {

                PACKET data_packet;
                uint32_t sq_index = ROB.entry[ROB.head].sq_index[i];

                // sq_index and rob_index are no longer available after retirement
                // but we pass this information to avoid segmentation fault
                data_packet.fill_level = FILL_L1;
                data_packet.cpu = cpu;
                data_packet.address = SQ.entry[sq_index].physical_address >> LOG2_BLOCK_SIZE;
                data_packet.full_addr = SQ.entry[sq_index].physical_address;
                data_packet.v_address = SQ.entry[sq_index].virtual_address >> LOG2_BLOCK_SIZE;
                data_packet.full_v_addr = SQ.entry[sq_index].virtual_address;
                data_packet.instr_id = SQ.entry[sq_index].instr_id;
                data_packet.rob_index = SQ.entry[sq_index].rob_index;
                data_packet.ip = SQ.entry[sq_index].ip;
                data_packet.type = RFO;
                data_packet.asid[0] = SQ.entry[sq_index].asid[0];
                data_packet.asid[1] = SQ.entry[sq_index].asid[1];

<<<<<<< HEAD
                auto result = L1D_bus.lower_level->add_wq(&data_packet);
                if (result != -2)
                    ROB.entry[ROB.head].destination_memory[i] = 0;
                else
                    return;
=======
        if (num_store) {
                for (uint32_t i=0; i<MAX_INSTR_DESTINATIONS; i++) {
                    if (ROB.entry[ROB.head].destination_memory[i]) {

                        PACKET data_packet;
                        auto sq_entry = ROB.entry[ROB.head].sq_index[i];

                        // sq_index and rob_index are no longer available after retirement
                        // but we pass this information to avoid segmentation fault
                        data_packet.fill_level = FILL_L1;
                        data_packet.cpu = cpu;
                        data_packet.address = sq_entry->physical_address >> LOG2_BLOCK_SIZE;
                        data_packet.full_addr = sq_entry->physical_address;
                        data_packet.v_address = sq_entry->virtual_address >> LOG2_BLOCK_SIZE;
                        data_packet.full_v_addr = sq_entry->virtual_address;
                        data_packet.instr_id = sq_entry->instr_id;
                        data_packet.ip = sq_entry->ip;
                        data_packet.type = RFO;
                        data_packet.asid[0] = sq_entry->asid[0];
                        data_packet.asid[1] = sq_entry->asid[1];
                        data_packet.event_cycle = current_core_cycle[cpu];

                        auto result = L1D_bus.lower_level->add_wq(&data_packet);
                        if (result != -2)
                            ROB.entry[ROB.head].destination_memory[i] = 0;
                        else
                            return;
                }
>>>>>>> e3d5a5da
            }
        }

        // release SQ entries
        for (uint32_t i=0; i<MAX_INSTR_DESTINATIONS; i++) {
            if (ROB.entry[ROB.head].sq_index[i] != NULL) {
                auto sq_entry = ROB.entry[ROB.head].sq_index[i];

                DP ( if (warmup_complete[cpu]) {
<<<<<<< HEAD
                        cout << "[SQ] " << __func__ << " instr_id: " << ROB.entry[ROB.head].instr_id << " releases sq_index: " << sq_index;
                        cout << hex << " address: " << (SQ.entry[sq_index].physical_address>>LOG2_BLOCK_SIZE);
                        cout << " full_addr: " << SQ.entry[sq_index].physical_address << dec << endl; });

                LSQ_ENTRY empty_entry;
                SQ.entry[sq_index] = empty_entry;

=======
                        std::cout << "[SQ] " << __func__ << " instr_id: " << ROB.entry[ROB.head].instr_id << " releases sq_index: " << std::distance(SQ.entry, sq_entry);
                        std::cout << std::hex << " address: " << (sq_entry->physical_address>>LOG2_BLOCK_SIZE);
                        std::cout << " full_addr: " << sq_entry->physical_address << std::dec << std::endl; });

                LSQ_ENTRY empty_entry;
                *sq_entry = empty_entry;
                
>>>>>>> e3d5a5da
                SQ.occupancy--;
                SQ.head++;
                if (SQ.head == SQ.SIZE)
                    SQ.head = 0;
            }
        }

        // release ROB entry
        DP ( if (warmup_complete[cpu]) {
                cout << "[ROB] " << __func__ << " instr_id: " << ROB.entry[ROB.head].instr_id << " is retired" << endl; });

        ooo_model_instr empty_entry;
        ROB.entry[ROB.head] = empty_entry;

        ROB.head++;
        if (ROB.head == ROB.SIZE)
            ROB.head = 0;
        ROB.occupancy--;
        completed_executions--;
        num_retired++;
        retire_bandwidth--;
    }
}

void CacheBus::return_data(PACKET *packet)
{
    if (packet->type != PREFETCH)
    {
        PROCESSED.push_back(*packet);
    }
}
<|MERGE_RESOLUTION|>--- conflicted
+++ resolved
@@ -31,7 +31,10 @@
     schedule_memory_instruction(); // schedule memory transactions
     dispatch_instruction(); // dispatch
     decode_instruction(); // decode
+    promote_to_decode();
     fetch_instruction(); // fetch
+    translate_fetch();
+    check_dib();
 
     // check for deadlock
     if (ROB.entry[ROB.head].ip && (ROB.entry[ROB.head].event_cycle + DEADLOCK_CYCLE) <= current_cycle)
@@ -289,10 +292,6 @@
     IFETCH_BUFFER.push_back(arch_instr);
 
     instr_unique_id++;
-<<<<<<< HEAD
-=======
-
-    return instrs_to_read_this_cycle;
 }
 
 void O3_CPU::check_dib()
@@ -306,9 +305,11 @@
 void O3_CPU::do_check_dib(ooo_model_instr &instr)
 {
     // Check DIB to see if we recently fetched this line
-    dib_t::value_type &dib_set = DIB[(instr.ip >> LOG2_DIB_WINDOW_SIZE) % DIB_SET];
-    auto way = std::find_if(dib_set.begin(), dib_set.end(), eq_addr<dib_entry_t>(instr.ip, LOG2_DIB_WINDOW_SIZE));
-    if (way != dib_set.end())
+    auto dib_set_begin = std::next(DIB.begin(), ((instr.ip >> lg2(dib_window)) % dib_set) * dib_way);
+    auto dib_set_end   = std::next(dib_set_begin, dib_way);
+    auto way = std::find_if(dib_set_begin, dib_set_end, eq_addr<dib_t::value_type>(instr.ip, lg2(dib_window)));
+
+    if (way != dib_set_end)
     {
         // The cache line is in the L0, so we can mark this as complete
         instr.translated = COMPLETED;
@@ -318,10 +319,10 @@
         instr.decoded = COMPLETED;
 
         // It can be acted on immediately
-        instr.event_cycle = current_core_cycle[cpu];
+        instr.event_cycle = current_cycle;
 
         // Update LRU
-        std::for_each(dib_set.begin(), dib_set.end(), lru_updater<dib_entry_t>(way));
+        std::for_each(dib_set_begin, dib_set_end, lru_updater<dib_entry_t>(way));
     }
 }
 
@@ -354,7 +355,6 @@
     trace_packet.type = LOAD;
     trace_packet.asid[0] = 0;
     trace_packet.asid[1] = 0;
-    trace_packet.event_cycle = current_core_cycle[cpu];
     trace_packet.to_return = {&ITLB_bus};
     for (; begin != end; ++begin)
         trace_packet.instr_depend_on_me.push_back(begin);
@@ -369,7 +369,6 @@
             dep_it->translated = INFLIGHT;
         }
     }
->>>>>>> e3d5a5da
 }
 
 void O3_CPU::fetch_instruction()
@@ -384,68 +383,6 @@
   if (IFETCH_BUFFER.empty())
       return;
 
-<<<<<<< HEAD
-  // scan through IFETCH_BUFFER to find instructions that hit in the decoded instruction buffer
-  auto end = std::min(IFETCH_BUFFER.end(), std::next(IFETCH_BUFFER.begin(), FETCH_WIDTH));
-  for (auto it = IFETCH_BUFFER.begin(); it != end; ++it)
-  {
-      // Check DIB to see if we recently fetched this line
-      auto dib_set_begin = std::next(DIB.begin(), ((it->ip >> lg2(dib_window)) % dib_set) * dib_way);
-      auto dib_set_end   = std::next(dib_set_begin, dib_way);
-      auto way = std::find_if(dib_set_begin, dib_set_end, eq_addr<dib_t::value_type>(it->ip, lg2(dib_window)));
-      if (way != dib_set_end)
-      {
-          // The cache line is in the L0, so we can mark this as complete
-          it->translated = COMPLETED;
-          it->fetched = COMPLETED;
-
-          // Also mark it as decoded
-          it->decoded = COMPLETED;
-
-          // Update LRU
-          unsigned hit_lru = way->lru;
-          std::for_each(dib_set_begin, dib_set_end, [hit_lru](dib_entry_t &x){ if (x.lru <= hit_lru) x.lru++; });
-          way->lru = 0;
-      }
-  }
-
-  // scan through IFETCH_BUFFER to find instructions that need to be translated
-  auto itlb_req_begin = std::find_if(IFETCH_BUFFER.begin(), IFETCH_BUFFER.end(), [](const ooo_model_instr &x){ return !x.translated; });
-  uint64_t find_addr = itlb_req_begin->ip;
-  auto itlb_req_end   = std::find_if(itlb_req_begin, IFETCH_BUFFER.end(), [find_addr](const ooo_model_instr &x){ return (find_addr >> LOG2_PAGE_SIZE) != (x.ip >> LOG2_PAGE_SIZE);});
-  if (itlb_req_end != IFETCH_BUFFER.end() || itlb_req_begin == IFETCH_BUFFER.begin())
-	{
-	  // begin process of fetching this instruction by sending it to the ITLB
-	  // add it to the ITLB's read queue
-	  PACKET trace_packet;
-	  trace_packet.fill_level = FILL_L1;
-	  trace_packet.cpu = cpu;
-          trace_packet.address = itlb_req_begin->ip >> LOG2_PAGE_SIZE;
-          trace_packet.full_addr = itlb_req_begin->ip;
-	  trace_packet.instr_id = itlb_req_begin->instr_id;
-          trace_packet.ip = itlb_req_begin->ip;
-	  trace_packet.type = LOAD; 
-	  trace_packet.asid[0] = 0;
-	  trace_packet.asid[1] = 0;
-	  trace_packet.to_return = {&ITLB_bus};
-      for (auto dep_it = itlb_req_begin; dep_it != itlb_req_end; ++dep_it)
-          trace_packet.instr_depend_on_me.push_back(dep_it);
-
-      int rq_index = ITLB_bus.lower_level->add_rq(&trace_packet);
-
-	  if(rq_index != -2)
-	    {
-	      // successfully sent to the ITLB, so mark all instructions in the IFETCH_BUFFER that match this ip as translated INFLIGHT
-            for (auto dep_it : trace_packet.instr_depend_on_me)
-            {
-                dep_it->translated = INFLIGHT;
-            }
-	    }
-	}
-
-
-=======
->>>>>>> e3d5a5da
       // fetch cache lines that were part of a translated page but not the cache line that initiated the translation
     auto l1i_req_begin = std::find_if(IFETCH_BUFFER.begin(), IFETCH_BUFFER.end(),
             [](const ooo_model_instr &x){ return x.translated == COMPLETED && !x.fetched; });
@@ -453,43 +390,10 @@
     auto l1i_req_end   = std::find_if(l1i_req_begin, IFETCH_BUFFER.end(),
             [find_addr](const ooo_model_instr &x){ return (find_addr >> LOG2_BLOCK_SIZE) != (x.instruction_pa >> LOG2_BLOCK_SIZE);});
     if (l1i_req_end != IFETCH_BUFFER.end() || l1i_req_begin == IFETCH_BUFFER.begin())
-<<<<<<< HEAD
-	{
-	  // add it to the L1-I's read queue
-	  PACKET fetch_packet;
-	  fetch_packet.fill_level = FILL_L1;
-	  fetch_packet.cpu = cpu;
-          fetch_packet.address = l1i_req_begin->instruction_pa >> LOG2_BLOCK_SIZE;
-          fetch_packet.data = l1i_req_begin->instruction_pa;
-          fetch_packet.full_addr = l1i_req_begin->instruction_pa;
-          fetch_packet.v_address = l1i_req_begin->ip >> LOG2_PAGE_SIZE;
-          fetch_packet.full_v_addr = l1i_req_begin->ip;
-	  fetch_packet.instr_id = l1i_req_begin->instr_id;
-          fetch_packet.ip = l1i_req_begin->ip;
-	  fetch_packet.type = LOAD; 
-	  fetch_packet.asid[0] = 0;
-	  fetch_packet.asid[1] = 0;
-	  fetch_packet.to_return = {&L1I_bus};
-      for (auto dep_it = l1i_req_begin; dep_it != l1i_req_end; ++dep_it)
-          fetch_packet.instr_depend_on_me.push_back(dep_it);
-
-      int rq_index = L1I_bus.lower_level->add_rq(&fetch_packet);
-
-	  if(rq_index != -2)
-	    {
-	      // mark all instructions from this cache line as having been fetched
-            for (auto dep_it : fetch_packet.instr_depend_on_me)
-            {
-                dep_it->fetched = INFLIGHT;
-            }
-	    }
-	}
-=======
     {
         do_fetch_instruction(l1i_req_begin, l1i_req_end);
     }
 }
->>>>>>> e3d5a5da
 
 void O3_CPU::do_fetch_instruction(champsim::circular_buffer<ooo_model_instr>::iterator begin, champsim::circular_buffer<ooo_model_instr>::iterator end)
 {
@@ -507,7 +411,6 @@
     fetch_packet.type = LOAD; 
     fetch_packet.asid[0] = 0;
     fetch_packet.asid[1] = 0;
-    fetch_packet.event_cycle = current_core_cycle[cpu];
     fetch_packet.to_return = {&L1I_bus};
     for (; begin != end; ++begin)
         fetch_packet.instr_depend_on_me.push_back(begin);
@@ -549,31 +452,7 @@
     while (available_decode_bandwidth > 0 && DECODE_BUFFER.has_ready() && !DISPATCH_BUFFER.full())
     {
         ooo_model_instr &db_entry = DECODE_BUFFER.front();
-<<<<<<< HEAD
-
-	// Search DIB to see if we need to add this instruction
-      auto dib_set_begin = std::next(DIB.begin(), ((db_entry.ip >> lg2(dib_window)) % dib_set) * dib_way);
-      auto dib_set_end   = std::next(dib_set_begin, dib_way);
-      auto way = std::find_if(dib_set_begin, dib_set_end, eq_addr<dib_t::value_type>(db_entry.ip, lg2(dib_window)));
-	
-	// If we did not find the entry in the DIB, find a victim
-	if (way == dib_set_end)
-	{
-	  way = std::max_element(dib_set_begin, dib_set_end, [](dib_entry_t x, dib_entry_t y){ return !y.valid || (x.valid && x.lru < y.lru); }); // invalid ways compare LRU
-	  assert(way != dib_set_end);
-	}
-	
-	// update LRU in DIB
-	unsigned hit_lru = way->lru;
-	std::for_each(dib_set_begin, dib_set_end, [hit_lru](dib_entry_t &x){ if (x.lru <= hit_lru) x.lru++; });
-	
-        // update way
-	way->valid = true;
-	way->lru = 0;
-	way->address = db_entry.ip;
-=======
         do_dib_update(db_entry);
->>>>>>> e3d5a5da
 
 	// Resume fetch 
 	if (db_entry.branch_mispredicted)
@@ -604,21 +483,22 @@
 void O3_CPU::do_dib_update(const ooo_model_instr &instr)
 {
     // Search DIB to see if we need to add this instruction
-    dib_t::value_type &dib_set = DIB[(instr.ip >> LOG2_DIB_WINDOW_SIZE) % DIB_SET];
-    auto way = std::find_if(dib_set.begin(), dib_set.end(), eq_addr<dib_entry_t>(instr.ip, LOG2_DIB_WINDOW_SIZE));
+    auto dib_set_begin = std::next(DIB.begin(), ((instr.ip >> lg2(dib_window)) % dib_set) * dib_way);
+    auto dib_set_end   = std::next(dib_set_begin, dib_way);
+    auto way = std::find_if(dib_set_begin, dib_set_end, eq_addr<dib_t::value_type>(instr.ip, lg2(dib_window)));
 
     // If we did not find the entry in the DIB, find a victim
-    if (way == dib_set.end())
-    {
-        way = std::max_element(dib_set.begin(), dib_set.end(), lru_comparator<dib_entry_t>());
-        assert(way != dib_set.end());
+    if (way == dib_set_end)
+    {
+        way = std::max_element(dib_set_begin, dib_set_end, lru_comparator<dib_entry_t>());
+        assert(way != dib_set_end);
 
         // update way
         way->valid = true;
         way->address = instr.ip;
     }
 
-    std::for_each(dib_set.begin(), dib_set.end(), lru_updater<dib_entry_t>(way));
+    std::for_each(dib_set_begin, dib_set_end, lru_updater<dib_entry_t>(way));
 }
 
 void O3_CPU::dispatch_instruction()
@@ -649,42 +529,7 @@
 
 int O3_CPU::prefetch_code_line(uint64_t pf_v_addr)
 {
-<<<<<<< HEAD
     return static_cast<CACHE*>(L1I_bus.lower_level)->va_prefetch_line(pf_v_addr, pf_v_addr, FILL_L1, 0);
-=======
-  if(pf_v_addr == 0)
-    {
-      cerr << "Cannot prefetch code line 0x0 !!!" << endl;
-      assert(0);
-    }
-  
-  L1I.pf_requested++;
-
-  if (!L1I.PQ.full())
-    {
-      // magically translate prefetches
-      uint64_t pf_pa = splice_bits(vmem.va_to_pa(cpu, pf_v_addr), pf_v_addr, LOG2_PAGE_SIZE);
-
-      PACKET pf_packet;
-      pf_packet.fill_level = FILL_L1;
-      pf_packet.pf_origin_level = FILL_L1;
-      pf_packet.cpu = cpu;
-
-      pf_packet.address = pf_pa >> LOG2_BLOCK_SIZE;
-      pf_packet.full_addr = pf_pa;
-
-      pf_packet.ip = pf_v_addr;
-      pf_packet.type = PREFETCH;
-      pf_packet.event_cycle = current_core_cycle[cpu];
-
-      L1I_bus.lower_level->add_pq(&pf_packet);
-      L1I.pf_issued++;
-    
-      return 1;
-    }
-  
- return 0;
->>>>>>> e3d5a5da
 }
 
 void O3_CPU::schedule_instruction()
@@ -747,107 +592,7 @@
         rob_entry.scheduled = COMPLETED;
 
         // ADD LATENCY
-<<<<<<< HEAD
-        ROB.entry[rob_index].event_cycle = current_cycle + (warmup_complete[cpu] ? SCHEDULING_LATENCY : 0);
-
-        if (ROB.entry[rob_index].reg_ready) {
-
-#ifdef SANITY_CHECK
-            assert(ready_to_execute.size() <= ROB.SIZE);
-#endif
-            ready_to_execute.push(rob_index);
-
-            DP (if (warmup_complete[cpu]) {
-                    std::cout << "[ready_to_execute] " << __func__ << " instr_id: " << ROB.entry[rob_index].instr_id << " rob_index: " << rob_index << " is added to ready_to_execute" << std::endl; });
-        }
-    }
-}
-
-void O3_CPU::reg_dependency(uint32_t rob_index)
-{
-    // print out source/destination registers
-    DP (if (warmup_complete[cpu]) {
-    for (uint32_t i=0; i<NUM_INSTR_SOURCES; i++) {
-        if (ROB.entry[rob_index].source_registers[i]) {
-            cout << "[ROB] " << __func__ << " instr_id: " << ROB.entry[rob_index].instr_id << " is_memory: " << +ROB.entry[rob_index].is_memory;
-            cout << " load  reg_index: " << +ROB.entry[rob_index].source_registers[i] << endl;
-        }
-    }
-    for (uint32_t i=0; i<MAX_INSTR_DESTINATIONS; i++) {
-        if (ROB.entry[rob_index].destination_registers[i]) {
-            cout << "[ROB] " << __func__ << " instr_id: " << ROB.entry[rob_index].instr_id << " is_memory: " << +ROB.entry[rob_index].is_memory;
-            cout << " store reg_index: " << +ROB.entry[rob_index].destination_registers[i] << endl;
-        }
-    } }); 
-
-    // check RAW dependency
-    int prior = rob_index - 1;
-    if (prior < 0)
-        prior = ROB.SIZE - 1;
-
-    if (rob_index != ROB.head) {
-        if ((int)ROB.head <= prior) {
-            for (int i=prior; i>=(int)ROB.head; i--) if (ROB.entry[i].executed != COMPLETED) {
-		for (uint32_t j=0; j<NUM_INSTR_SOURCES; j++) {
-			if (ROB.entry[rob_index].source_registers[j] && (ROB.entry[rob_index].reg_RAW_checked[j] == 0))
-				reg_RAW_dependency(i, rob_index, j);
-		}
-	    }
-        } else {
-            for (int i=prior; i>=0; i--) if (ROB.entry[i].executed != COMPLETED) {
-		for (uint32_t j=0; j<NUM_INSTR_SOURCES; j++) {
-			if (ROB.entry[rob_index].source_registers[j] && (ROB.entry[rob_index].reg_RAW_checked[j] == 0))
-				reg_RAW_dependency(i, rob_index, j);
-		}
-	    }
-            for (int i=ROB.SIZE-1; i>=(int)ROB.head; i--) if (ROB.entry[i].executed != COMPLETED) {
-		for (uint32_t j=0; j<NUM_INSTR_SOURCES; j++) {
-			if (ROB.entry[rob_index].source_registers[j] && (ROB.entry[rob_index].reg_RAW_checked[j] == 0))
-				reg_RAW_dependency(i, rob_index, j);
-		}
-	    }
-        }
-    }
-}
-
-void O3_CPU::reg_RAW_dependency(uint32_t prior, uint32_t current, uint32_t source_index)
-{
-    for (uint32_t i=0; i<MAX_INSTR_DESTINATIONS; i++) {
-        if (ROB.entry[prior].destination_registers[i] == 0)
-            continue;
-
-        if (ROB.entry[prior].destination_registers[i] == ROB.entry[current].source_registers[source_index]) {
-
-            // we need to mark this dependency in the ROB since the producer might not be added in the store queue yet
-            ROB.entry[prior].registers_instrs_depend_on_me.insert (current);   // this load cannot be executed until the prior store gets executed
-            ROB.entry[prior].registers_index_depend_on_me[source_index].insert (current);   // this load cannot be executed until the prior store gets executed
-            ROB.entry[prior].reg_RAW_producer = 1;
-
-            ROB.entry[current].reg_ready = 0;
-            ROB.entry[current].producer_id = ROB.entry[prior].instr_id; 
-            ROB.entry[current].num_reg_dependent++;
-            ROB.entry[current].reg_RAW_checked[source_index] = 1;
-
-            DP (if(warmup_complete[cpu]) {
-            cout << "[ROB] " << __func__ << " instr_id: " << ROB.entry[current].instr_id << " is_memory: " << +ROB.entry[current].is_memory;
-            cout << " RAW reg_index: " << +ROB.entry[current].source_registers[source_index];
-            cout << " producer_id: " << ROB.entry[prior].instr_id << endl; });
-
-            return;
-=======
-        if (warmup_complete[cpu])
-        {
-            if (rob_entry.event_cycle < current_core_cycle[cpu])
-                rob_entry.event_cycle = current_core_cycle[cpu] + SCHEDULING_LATENCY;
-            else
-                rob_entry.event_cycle += SCHEDULING_LATENCY;
-        }
-        else
-        {
-            if (rob_entry.event_cycle < current_core_cycle[cpu])
-                rob_entry.event_cycle = current_core_cycle[cpu];
->>>>>>> e3d5a5da
-        }
+        rob_entry.event_cycle = current_cycle + (warmup_complete[cpu] ? SCHEDULING_LATENCY : 0);
     }
 }
 
@@ -855,66 +600,21 @@
 {
     // out-of-order execution for non-memory instructions
     // memory instructions are handled by memory_instruction()
-<<<<<<< HEAD
-    uint32_t exec_issued = 0, num_iteration = 0;
-    
-    while (exec_issued < EXEC_WIDTH) {
-        if (!ready_to_execute.empty()) {
-            uint32_t exec_index = ready_to_execute.front();
-            if (ROB.entry[exec_index].event_cycle <= current_cycle) {
-                do_execution(exec_index);
-
-                ready_to_execute.pop();
-                exec_issued++;
-            }
-        }
-        else {
-            break;
-        }
-
-        num_iteration++;
-        if (num_iteration == (ROB.SIZE-1))
-            break;
-=======
     uint32_t exec_issued = 0;
     while (exec_issued < EXEC_WIDTH && !ready_to_execute.empty())
     {
         do_execution(ready_to_execute.front());
         ready_to_execute.pop();
         exec_issued++;
->>>>>>> e3d5a5da
     }
 }
 
 void O3_CPU::do_execution(ooo_model_instr *rob_it)
 {
-<<<<<<< HEAD
-    //if (ROB.entry[rob_index].reg_ready && (ROB.entry[rob_index].scheduled == COMPLETED) && (ROB.entry[rob_index].event_cycle <= current_cycle)) {
-
-  //cout << "do_execution() rob_index: " << rob_index << " cycle: " << current_cycle << endl;
-  
-        ROB.entry[rob_index].executed = INFLIGHT;
-
-        // ADD LATENCY
-        ROB.entry[rob_index].event_cycle = current_cycle + (warmup_complete[cpu] ? EXEC_LATENCY : 0);
-=======
     rob_it->executed = INFLIGHT;
 
     // ADD LATENCY
-    if (warmup_complete[cpu])
-    {
-        if (rob_it->event_cycle < current_core_cycle[cpu])
-            rob_it->event_cycle = current_core_cycle[cpu] + EXEC_LATENCY;
-        else
-            rob_it->event_cycle += EXEC_LATENCY;
-    }
-    else
-    {
-        if (rob_it->event_cycle < current_core_cycle[cpu])
-            rob_it->event_cycle = current_core_cycle[cpu];
-    }
->>>>>>> e3d5a5da
-
+    rob_it->event_cycle = current_cycle + (warmup_complete[cpu] ? EXEC_LATENCY : 0);
 
     inflight_reg_executions++;
 
@@ -1003,7 +703,7 @@
         lq_entry.fetched = COMPLETED;
 
         lq_entry.rob_index->num_mem_ops--;
-        lq_entry.rob_index->event_cycle = current_core_cycle[cpu];
+        lq_entry.rob_index->event_cycle = current_cycle;
         assert(lq_entry.rob_index->num_mem_ops >= 0);
         if (lq_entry.rob_index->num_mem_ops == 0)
             inflight_mem_executions++;
@@ -1011,7 +711,7 @@
         DP(if(warmup_complete[cpu]) {
                 cout << "[LQ] " << __func__ << " instr_id: " << lq_entry.instr_id << hex;
                 cout << " full_addr: " << lq_entry.physical_address << dec << " is forwarded by store instr_id: ";
-                cout << sq_entry.instr_id << " remain_num_ops: " << lq_entry.rob_index->num_mem_ops << " cycle: " << current_core_cycle[cpu] << endl; });
+                cout << sq_entry.instr_id << " remain_num_ops: " << lq_entry.rob_index->num_mem_ops << " cycle: " << current_cycle << endl; });
 
         LSQ_ENTRY empty_entry;
         lq_entry = empty_entry;
@@ -1027,118 +727,6 @@
     assert(lq_entry != lq_end);
 
     // add it to the load queue
-<<<<<<< HEAD
-    ROB.entry[rob_index].lq_index[data_index] = lq_index;
-    LQ.entry[lq_index].instr_id = ROB.entry[rob_index].instr_id;
-    LQ.entry[lq_index].virtual_address = ROB.entry[rob_index].source_memory[data_index];
-    LQ.entry[lq_index].ip = ROB.entry[rob_index].ip;
-    LQ.entry[lq_index].data_index = data_index;
-    LQ.entry[lq_index].rob_index = rob_index;
-    LQ.entry[lq_index].asid[0] = ROB.entry[rob_index].asid[0];
-    LQ.entry[lq_index].asid[1] = ROB.entry[rob_index].asid[1];
-    LQ.entry[lq_index].event_cycle = current_cycle + SCHEDULING_LATENCY;
-    LQ.occupancy++;
-
-    // check RAW dependency
-    int prior = rob_index - 1;
-    if (prior < 0)
-        prior = ROB.SIZE - 1;
-
-    if (rob_index != ROB.head) {
-        if ((int)ROB.head <= prior) {
-            for (int i=prior; i>=(int)ROB.head; i--) {
-                if (LQ.entry[lq_index].producer_id != UINT64_MAX)
-                    break;
-
-		mem_RAW_dependency(i, rob_index, data_index, lq_index);
-            }
-        }
-        else {
-            for (int i=prior; i>=0; i--) {
-                if (LQ.entry[lq_index].producer_id != UINT64_MAX)
-                    break;
-
-		mem_RAW_dependency(i, rob_index, data_index, lq_index);
-            }
-            for (int i=ROB.SIZE-1; i>=(int)ROB.head; i--) { 
-                if (LQ.entry[lq_index].producer_id != UINT64_MAX)
-                    break;
-
-		mem_RAW_dependency(i, rob_index, data_index, lq_index);
-            }
-        }
-    }
-
-    // check
-    // 1) if store-to-load forwarding is possible
-    // 2) if there is WAR that are not correctly executed
-    uint32_t forwarding_index = SQ.SIZE;
-    for (uint32_t i=0; i<SQ.SIZE; i++) {
-
-        // skip empty slot
-        if (SQ.entry[i].virtual_address == 0)
-            continue;
-
-        // forwarding should be done by the SQ entry that holds the same producer_id from RAW dependency check
-        if (SQ.entry[i].virtual_address == LQ.entry[lq_index].virtual_address) { // store-to-load forwarding check
-
-            // forwarding store is in the SQ
-            if ((rob_index != ROB.head) && (LQ.entry[lq_index].producer_id == SQ.entry[i].instr_id)) { // RAW
-                forwarding_index = i;
-                break; // should be break
-            }
-
-            if ((LQ.entry[lq_index].producer_id == UINT64_MAX) && (LQ.entry[lq_index].instr_id <= SQ.entry[i].instr_id)) { // WAR 
-                // a load is about to be added in the load queue and we found a store that is 
-                // "logically later in the program order but already executed" => this is not correctly executed WAR
-                // due to out-of-order execution, this case is possible, for example
-                // 1) application is load intensive and load queue is full
-                // 2) we have loads that can't be added in the load queue
-                // 3) subsequent stores logically behind in the program order are added in the store queue first
-
-                // thanks to the store buffer, data is not written back to the memory system until retirement
-                // also due to in-order retirement, this "already executed store" cannot be retired until we finish the prior load instruction 
-                // if we detect WAR when a load is added in the load queue, just let the load instruction to access the memory system
-                // no need to mark any dependency because this is actually WAR not RAW
-
-                // do not forward data from the store queue since this is WAR
-                // just read correct data from data cache
-
-                LQ.entry[lq_index].physical_address = 0;
-                LQ.entry[lq_index].translated = 0;
-                LQ.entry[lq_index].fetched = 0;
-                
-                DP(if(warmup_complete[cpu]) {
-                cout << "[LQ] " << __func__ << " instr_id: " << LQ.entry[lq_index].instr_id << " reset fetched: " << +LQ.entry[lq_index].fetched;
-                cout << " to obey WAR store instr_id: " << SQ.entry[i].instr_id << " cycle: " << current_cycle << endl; });
-            }
-        }
-    }
-
-    if (forwarding_index != SQ.SIZE) { // we have a store-to-load forwarding
-
-        if ((SQ.entry[forwarding_index].fetched == COMPLETED) && (SQ.entry[forwarding_index].event_cycle <= current_cycle)) {
-            LQ.entry[lq_index].physical_address = (SQ.entry[forwarding_index].physical_address & ~(uint64_t) ((1 << LOG2_BLOCK_SIZE) - 1)) | (LQ.entry[lq_index].virtual_address & ((1 << LOG2_BLOCK_SIZE) - 1));
-            LQ.entry[lq_index].translated = COMPLETED;
-            LQ.entry[lq_index].fetched = COMPLETED;
-
-            uint32_t fwr_rob_index = LQ.entry[lq_index].rob_index;
-            ROB.entry[fwr_rob_index].num_mem_ops--;
-            ROB.entry[fwr_rob_index].event_cycle = current_cycle;
-            if (ROB.entry[fwr_rob_index].num_mem_ops < 0) {
-                cerr << "instr_id: " << ROB.entry[fwr_rob_index].instr_id << endl;
-                assert(0);
-            }
-            if (ROB.entry[fwr_rob_index].num_mem_ops == 0)
-                inflight_mem_executions++;
-
-            DP(if(warmup_complete[cpu]) {
-            cout << "[LQ] " << __func__ << " instr_id: " << LQ.entry[lq_index].instr_id << hex;
-            cout << " full_addr: " << LQ.entry[lq_index].physical_address << dec << " is forwarded by store instr_id: ";
-            cout << SQ.entry[forwarding_index].instr_id << " remain_num_ops: " << ROB.entry[fwr_rob_index].num_mem_ops << " cycle: " << current_cycle << endl; });
-
-            release_load_queue(lq_index);
-=======
     ROB.entry[rob_index].lq_index[data_index] = lq_entry;
     ROB.entry[rob_index].source_added[data_index] = 1;
     lq_entry->instr_id = ROB.entry[rob_index].instr_id;
@@ -1147,7 +735,7 @@
     lq_entry->rob_index = std::next(ROB.entry, rob_index);
     lq_entry->asid[0] = ROB.entry[rob_index].asid[0];
     lq_entry->asid[1] = ROB.entry[rob_index].asid[1];
-    lq_entry->event_cycle = current_core_cycle[cpu] + SCHEDULING_LATENCY;
+    lq_entry->event_cycle = current_cycle + SCHEDULING_LATENCY;
     LQ.occupancy++;
 
     // Mark RAW
@@ -1171,58 +759,17 @@
             auto sq_begin = SQ.entry;
             auto sq_end   = std::next(sq_begin, SQ.SIZE);
             auto sq_entry = std::find_if(sq_begin, sq_end, [src_mem, prior_id](const LSQ_ENTRY &x){ return x.instr_id == prior_id && x.virtual_address == src_mem; });
-            if (sq_entry != sq_end && sq_entry->fetched == COMPLETED && sq_entry->event_cycle <= current_core_cycle[cpu])
+            if (sq_entry != sq_end && sq_entry->fetched == COMPLETED && sq_entry->event_cycle <= current_cycle)
             {
                 do_sq_forward_to_lq(*sq_entry, *lq_entry);
                 return;
             }
->>>>>>> e3d5a5da
-        }
-    }
-
-<<<<<<< HEAD
-    // succesfully added to the load queue
-    ROB.entry[rob_index].source_added[data_index] = 1;
-
-    if (LQ.entry[lq_index].virtual_address && (LQ.entry[lq_index].producer_id == UINT64_MAX)) { // not released and no forwarding
-        RTL0.push(lq_index);
-
-        DP (if (warmup_complete[cpu]) {
-                std::cout << "[RTL0] " << __func__ << " instr_id: " << LQ.entry[lq_index].instr_id << " rob_index: " << LQ.entry[lq_index].rob_index << " is added to RTL0" << std::endl; });
-    }
-
-    DP(if(warmup_complete[cpu]) {
-    cout << "[LQ] " << __func__ << " instr_id: " << LQ.entry[lq_index].instr_id;
-    cout << " is added in the LQ address: " << hex << LQ.entry[lq_index].virtual_address << dec << " translated: " << +LQ.entry[lq_index].translated;
-    cout << " fetched: " << +LQ.entry[lq_index].fetched << " index: " << lq_index << " occupancy: " << LQ.occupancy << " cycle: " << current_cycle << endl; });
-}
-
-void O3_CPU::mem_RAW_dependency(uint32_t prior, uint32_t current, uint32_t data_index, uint32_t lq_index)
-{
-    for (uint32_t i=0; i<MAX_INSTR_DESTINATIONS; i++) {
-        if (ROB.entry[prior].destination_memory[i] == 0)
-            continue;
-
-        if (ROB.entry[prior].destination_memory[i] == ROB.entry[current].source_memory[data_index]) { //  store-to-load forwarding check
-
-            // we need to mark this dependency in the ROB since the producer might not be added in the store queue yet
-            ROB.entry[prior].memory_instrs_depend_on_me.insert (current);   // this load cannot be executed until the prior store gets executed
-            ROB.entry[prior].is_producer = 1;
-            LQ.entry[lq_index].producer_id = ROB.entry[prior].instr_id; 
-            LQ.entry[lq_index].translated = INFLIGHT;
-
-            DP (if(warmup_complete[cpu]) {
-            cout << "[LQ] " << __func__ << " RAW producer instr_id: " << ROB.entry[prior].instr_id << " consumer_id: " << ROB.entry[current].instr_id << " lq_index: " << lq_index;
-            cout << hex << " address: " << ROB.entry[prior].destination_memory[i] << dec << endl; });
-
-            return;
-        }
-    }
-=======
+        }
+    }
+
     // If this entry is not waiting on forwarding
     if (lq_entry->producer_id == UINT64_MAX)
         RTL0.push(lq_entry);
->>>>>>> e3d5a5da
 }
 
 void O3_CPU::add_store_queue(uint32_t rob_index, uint32_t data_index)
@@ -1231,17 +778,6 @@
     assert(sq_it->virtual_address == 0);
 
     // add it to the store queue
-<<<<<<< HEAD
-    ROB.entry[rob_index].sq_index[data_index] = sq_index;
-    SQ.entry[sq_index].instr_id = ROB.entry[rob_index].instr_id;
-    SQ.entry[sq_index].virtual_address = ROB.entry[rob_index].destination_memory[data_index];
-    SQ.entry[sq_index].ip = ROB.entry[rob_index].ip;
-    SQ.entry[sq_index].data_index = data_index;
-    SQ.entry[sq_index].rob_index = rob_index;
-    SQ.entry[sq_index].asid[0] = ROB.entry[rob_index].asid[0];
-    SQ.entry[sq_index].asid[1] = ROB.entry[rob_index].asid[1];
-    SQ.entry[sq_index].event_cycle = current_cycle + SCHEDULING_LATENCY;
-=======
     ROB.entry[rob_index].sq_index[data_index] = sq_it;
     sq_it->instr_id = ROB.entry[rob_index].instr_id;
     sq_it->virtual_address = ROB.entry[rob_index].destination_memory[data_index];
@@ -1249,8 +785,7 @@
     sq_it->rob_index = std::next(ROB.entry, rob_index);
     sq_it->asid[0] = ROB.entry[rob_index].asid[0];
     sq_it->asid[1] = ROB.entry[rob_index].asid[1];
-    sq_it->event_cycle = current_core_cycle[cpu] + SCHEDULING_LATENCY;
->>>>>>> e3d5a5da
+    sq_it->event_cycle = current_cycle + SCHEDULING_LATENCY;
 
     SQ.occupancy++;
     SQ.tail++;
@@ -1260,72 +795,19 @@
     // succesfully added to the store queue
     ROB.entry[rob_index].destination_added[data_index] = 1;
 
-<<<<<<< HEAD
     STA.pop();
 
-    RTS0.push(sq_index);
+    RTS0.push(sq_it);
 
     DP(if(warmup_complete[cpu]) {
-            std::cout << "[SQ] " << __func__ << " instr_id: " << SQ.entry[sq_index].instr_id;
-            std::cout << " is added in the SQ translated: " << +SQ.entry[sq_index].translated << " fetched: " << +SQ.entry[sq_index].fetched << " is_producer: " << +ROB.entry[rob_index].is_producer;
+            std::cout << "[SQ] " << __func__ << " instr_id: " << sq_it->instr_id;
+            std::cout << " is added in the SQ translated: " << +sq_it->translated << " fetched: " << +sq_it->fetched;
             std::cout << " cycle: " << current_cycle << std::endl; });
-=======
-    RTS0.push(sq_it);
-
-    DP(if(warmup_complete[cpu]) {
-    cout << "[SQ] " << __func__ << " instr_id: " << SQ.entry[sq_index].instr_id;
-    cout << " is added in the SQ translated: " << +SQ.entry[sq_index].translated << " fetched: " << +SQ.entry[sq_index].fetched;
-    cout << " cycle: " << current_core_cycle[cpu] << endl; });
->>>>>>> e3d5a5da
 }
 
 void O3_CPU::operate_lsq()
 {
     // handle store
-<<<<<<< HEAD
-    uint32_t store_issued = 0, num_iteration = 0;
-
-    while (store_issued < SQ_WIDTH) {
-        if (!RTS0.empty()) {
-            uint32_t sq_index = RTS0.front();
-            if (SQ.entry[sq_index].event_cycle <= current_cycle) {
-
-                // add it to DTLB
-                PACKET data_packet;
-
-                data_packet.fill_level = FILL_L1;
-                data_packet.cpu = cpu;
-                if (knob_cloudsuite)
-                    data_packet.address = ((SQ.entry[sq_index].virtual_address >> LOG2_PAGE_SIZE) << 9) | SQ.entry[sq_index].asid[1];
-                else
-                    data_packet.address = SQ.entry[sq_index].virtual_address >> LOG2_PAGE_SIZE;
-                data_packet.full_addr = SQ.entry[sq_index].virtual_address;
-                data_packet.instr_id = SQ.entry[sq_index].instr_id;
-                data_packet.rob_index = SQ.entry[sq_index].rob_index;
-                data_packet.ip = SQ.entry[sq_index].ip;
-                data_packet.type = RFO;
-                data_packet.asid[0] = SQ.entry[sq_index].asid[0];
-                data_packet.asid[1] = SQ.entry[sq_index].asid[1];
-                data_packet.to_return = {&DTLB_bus};
-                data_packet.sq_index_depend_on_me = {sq_index};
-
-                DP (if (warmup_complete[cpu]) {
-                        std::cout << "[RTS0] " << __func__ << " instr_id: " << SQ.entry[sq_index].instr_id << " rob_index: " << SQ.entry[sq_index].rob_index << " is popped from to RTS0" << std::endl; });
-
-                int rq_index = DTLB_bus.lower_level->add_rq(&data_packet);
-
-                if (rq_index == -2)
-                    break; 
-                else 
-                    SQ.entry[sq_index].translated = INFLIGHT;
-
-                RTS0.pop();
-
-                store_issued++;
-            }
-        }
-        else {
-=======
     uint32_t store_issued = 0;
 
     while (store_issued < SQ_WIDTH && !RTS0.empty())
@@ -1334,64 +816,8 @@
         int rq_index = do_translate_store(RTS0.front());
 
         if (rq_index == -2)
->>>>>>> e3d5a5da
             break;
 
-<<<<<<< HEAD
-        num_iteration++;
-        if (num_iteration == (SQ.SIZE-1))
-            break;
-    }
-
-    num_iteration = 0;
-    while (store_issued < SQ_WIDTH) {
-        if (!RTS1.empty()) {
-            uint32_t sq_index = RTS1.front();
-            if (SQ.entry[sq_index].event_cycle <= current_cycle) {
-                execute_store(SQ.entry[sq_index].rob_index, sq_index, SQ.entry[sq_index].data_index);
-
-                RTS1.pop();
-
-                store_issued++;
-            }
-        }
-        else {
-            break;
-        }
-
-        num_iteration++;
-        if (num_iteration == (SQ.SIZE-1))
-            break;
-    }
-
-    unsigned load_issued = 0;
-    num_iteration = 0;
-    while (load_issued < LQ_WIDTH) {
-        if (!RTL0.empty()) {
-            uint32_t lq_index = RTL0.front();
-            if (LQ.entry[lq_index].event_cycle <= current_cycle) {
-
-                // add it to DTLB
-                PACKET data_packet;
-                data_packet.fill_level = FILL_L1;
-                data_packet.cpu = cpu;
-                if (knob_cloudsuite)
-                    data_packet.address = ((LQ.entry[lq_index].virtual_address >> LOG2_PAGE_SIZE) << 9) | LQ.entry[lq_index].asid[1];
-                else
-                    data_packet.address = LQ.entry[lq_index].virtual_address >> LOG2_PAGE_SIZE;
-                data_packet.full_addr = LQ.entry[lq_index].virtual_address;
-                data_packet.instr_id = LQ.entry[lq_index].instr_id;
-                data_packet.rob_index = LQ.entry[lq_index].rob_index;
-                data_packet.ip = LQ.entry[lq_index].ip;
-                data_packet.type = LOAD;
-                data_packet.asid[0] = LQ.entry[lq_index].asid[0];
-                data_packet.asid[1] = LQ.entry[lq_index].asid[1];
-                data_packet.to_return = {&DTLB_bus};
-                data_packet.lq_index_depend_on_me = {lq_index};
-
-                DP (if (warmup_complete[cpu]) {
-                        std::cout << "[RTL0] " << __func__ << " instr_id: " << LQ.entry[lq_index].instr_id << " rob_index: " << LQ.entry[lq_index].rob_index << " is popped to RTL0" << std::endl; });
-=======
         RTS0.pop();
         store_issued++;
     }
@@ -1409,7 +835,6 @@
     {
         // add it to DTLB
         int rq_index = do_translate_load(RTL0.front());
->>>>>>> e3d5a5da
 
         if (rq_index == -2)
             break;
@@ -1418,57 +843,18 @@
         load_issued++;
     }
 
-<<<<<<< HEAD
-                RTL0.pop();
-
-                load_issued++;
-            }
-        }
-        else {
-=======
     while (load_issued < LQ_WIDTH && !RTL1.empty())
     {
         int rq_index = execute_load(RTL1.front());
 
         if (rq_index == -2)
->>>>>>> e3d5a5da
             break;
 
-<<<<<<< HEAD
-        num_iteration++;
-        if (num_iteration == (LQ.SIZE-1))
-            break;
-=======
         RTL1.pop();
         load_issued++;
->>>>>>> e3d5a5da
-    }
-}
-
-<<<<<<< HEAD
-    num_iteration = 0;
-    while (load_issued < LQ_WIDTH) {
-        if (!RTL1.empty()) {
-            uint32_t lq_index = RTL1.front();
-            if (LQ.entry[lq_index].event_cycle <= current_cycle) {
-                int rq_index = execute_load(LQ.entry[lq_index].rob_index, lq_index, LQ.entry[lq_index].data_index);
-
-                if (rq_index != -2) {
-                    RTL1.pop();
-
-                    load_issued++;
-                }
-            }
-        }
-        else {
-            break;
-        }
-
-        num_iteration++;
-        if (num_iteration == (LQ.SIZE-1))
-            break;
-    }
-=======
+    }
+}
+
 int O3_CPU::do_translate_store(LSQ_ENTRY *sq_it)
 {
     PACKET data_packet;
@@ -1485,7 +871,6 @@
     data_packet.type = RFO;
     data_packet.asid[0] = sq_it->asid[0];
     data_packet.asid[1] = sq_it->asid[1];
-    data_packet.event_cycle = sq_it->event_cycle;
     data_packet.to_return = {&DTLB_bus};
     data_packet.sq_index_depend_on_me = {sq_it};
 
@@ -1498,30 +883,17 @@
         sq_it->translated = INFLIGHT;
 
     return rq_index;
->>>>>>> e3d5a5da
 }
 
 void O3_CPU::execute_store(LSQ_ENTRY *sq_it)
 {
-<<<<<<< HEAD
-    SQ.entry[sq_index].fetched = COMPLETED;
-
-    ROB.entry[rob_index].num_mem_ops--;
-    ROB.entry[rob_index].event_cycle = current_cycle;
-    if (ROB.entry[rob_index].num_mem_ops < 0) {
-        cerr << "instr_id: " << ROB.entry[rob_index].instr_id << endl;
-        assert(0);
-    }
-    if (ROB.entry[rob_index].num_mem_ops == 0)
-=======
     sq_it->fetched = COMPLETED;
-    sq_it->event_cycle = current_core_cycle[cpu];
+    sq_it->event_cycle = current_cycle;
 
     sq_it->rob_index->num_mem_ops--;
-    sq_it->rob_index->event_cycle = current_core_cycle[cpu];
+    sq_it->rob_index->event_cycle = current_cycle;
     assert(sq_it->rob_index->num_mem_ops >= 0);
     if (sq_it->rob_index->num_mem_ops == 0)
->>>>>>> e3d5a5da
         inflight_mem_executions++;
 
     DP (if (warmup_complete[cpu]) {
@@ -1531,55 +903,6 @@
 
     // resolve RAW dependency after DTLB access
     // check if this store has dependent loads
-<<<<<<< HEAD
-    if (ROB.entry[rob_index].is_producer) {
-	ITERATE_SET(dependent,ROB.entry[rob_index].memory_instrs_depend_on_me, ROB.SIZE) {
-            // check if dependent loads are already added in the load queue
-            for (uint32_t j=0; j<NUM_INSTR_SOURCES; j++) { // which one is dependent?
-                if (ROB.entry[dependent].source_memory[j] && ROB.entry[dependent].source_added[j]) {
-                    if (ROB.entry[dependent].source_memory[j] == SQ.entry[sq_index].virtual_address) { // this is required since a single instruction can issue multiple loads
-
-                        // now we can resolve RAW dependency
-                        uint32_t lq_index = ROB.entry[dependent].lq_index[j];
-#ifdef SANITY_CHECK
-                        if (lq_index >= LQ.SIZE)
-                            assert(0);
-                        if (LQ.entry[lq_index].producer_id != SQ.entry[sq_index].instr_id) {
-                            cerr << "[SQ2] " << __func__ << " lq_index: " << lq_index << " producer_id: " << LQ.entry[lq_index].producer_id;
-                            cerr << " does not match to the store instr_id: " << SQ.entry[sq_index].instr_id << endl;
-                            assert(0);
-                        }
-#endif
-                        // update correspodning LQ entry
-                        LQ.entry[lq_index].physical_address = (SQ.entry[sq_index].physical_address & ~(uint64_t) ((1 << LOG2_BLOCK_SIZE) - 1)) | (LQ.entry[lq_index].virtual_address & ((1 << LOG2_BLOCK_SIZE) - 1));
-                        LQ.entry[lq_index].translated = COMPLETED;
-                        LQ.entry[lq_index].fetched = COMPLETED;
-                        LQ.entry[lq_index].event_cycle = current_cycle;
-
-                        uint32_t fwr_rob_index = LQ.entry[lq_index].rob_index;
-                        ROB.entry[fwr_rob_index].num_mem_ops--;
-                        ROB.entry[fwr_rob_index].event_cycle = current_cycle;
-#ifdef SANITY_CHECK
-                        if (ROB.entry[fwr_rob_index].num_mem_ops < 0) {
-                            cerr << "instr_id: " << ROB.entry[fwr_rob_index].instr_id << endl;
-                            assert(0);
-                        }
-#endif
-                        if (ROB.entry[fwr_rob_index].num_mem_ops == 0)
-                            inflight_mem_executions++;
-
-                        DP(if(warmup_complete[cpu]) {
-                                std::cout << "[LQ3] " << __func__ << " instr_id: " << LQ.entry[lq_index].instr_id << std::hex;
-                                std::cout << " full_addr: " << LQ.entry[lq_index].physical_address << std::dec << " is forwarded by store instr_id: ";
-                                std::cout << SQ.entry[sq_index].instr_id << " remain_num_ops: " << ROB.entry[fwr_rob_index].num_mem_ops << " cycle: " << current_cycle << std::endl; });
-
-                        release_load_queue(lq_index);
-
-                        // clear dependency bit
-                        if (j == (NUM_INSTR_SOURCES-1))
-                            ROB.entry[rob_index].memory_instrs_depend_on_me.insert (dependent);
-                    }
-=======
     for (auto dependent : sq_it->rob_index->memory_instrs_depend_on_me) {
         // check if dependent loads are already added in the load queue
         for (uint32_t j=0; j<NUM_INSTR_SOURCES; j++) { // which one is dependent?
@@ -1590,7 +913,6 @@
                     assert(dependent->lq_index[j]->producer_id == sq_it->instr_id);
                     // update corresponding LQ entry
                     do_sq_forward_to_lq(*sq_it, *(dependent->lq_index[j]));
->>>>>>> e3d5a5da
                 }
             }
         }
@@ -1602,20 +924,6 @@
     PACKET data_packet;
     data_packet.fill_level = FILL_L1;
     data_packet.cpu = cpu;
-<<<<<<< HEAD
-    data_packet.address = LQ.entry[lq_index].physical_address >> LOG2_BLOCK_SIZE;
-    data_packet.full_addr = LQ.entry[lq_index].physical_address;
-    data_packet.v_address = LQ.entry[lq_index].virtual_address >> LOG2_BLOCK_SIZE;
-    data_packet.full_v_addr = LQ.entry[lq_index].virtual_address;
-    data_packet.instr_id = LQ.entry[lq_index].instr_id;
-    data_packet.rob_index = LQ.entry[lq_index].rob_index;
-    data_packet.ip = LQ.entry[lq_index].ip;
-    data_packet.type = LOAD;
-    data_packet.asid[0] = LQ.entry[lq_index].asid[0];
-    data_packet.asid[1] = LQ.entry[lq_index].asid[1];
-    data_packet.to_return = {&L1D_bus};
-    data_packet.lq_index_depend_on_me = {lq_index};
-=======
     if (knob_cloudsuite)
         data_packet.address = splice_bits(lq_it->virtual_address, lq_it->asid[1], LOG2_PAGE_SIZE);
     else
@@ -1626,10 +934,8 @@
     data_packet.type = LOAD;
     data_packet.asid[0] = lq_it->asid[0];
     data_packet.asid[1] = lq_it->asid[1];
-    data_packet.event_cycle = lq_it->event_cycle;
     data_packet.to_return = {&DTLB_bus};
     data_packet.lq_index_depend_on_me = {lq_it};
->>>>>>> e3d5a5da
 
     DP (if (warmup_complete[cpu]) {
             std::cout << "[RTL0] " << __func__ << " instr_id: " << lq_it->instr_id << " rob_index: " << lq_it->rob_index << " is popped to RTL0" << std::endl; })
@@ -1641,54 +947,6 @@
 
     return rq_index;
 }
-
-<<<<<<< HEAD
-uint32_t O3_CPU::complete_execution(uint32_t rob_index)
-{
-    if (ROB.entry[rob_index].is_memory == 0) {
-        if ((ROB.entry[rob_index].executed == INFLIGHT) && (ROB.entry[rob_index].event_cycle <= current_cycle)) {
-
-            ROB.entry[rob_index].executed = COMPLETED; 
-            inflight_reg_executions--;
-            completed_executions++;
-
-            if (ROB.entry[rob_index].reg_RAW_producer)
-                reg_RAW_release(rob_index);
-
-            if (ROB.entry[rob_index].branch_mispredicted)
-	      {
-              fetch_resume_cycle = current_cycle + BRANCH_MISPREDICT_PENALTY;
-	      }
-
-            DP(if(warmup_complete[cpu]) {
-            cout << "[ROB] " << __func__ << " instr_id: " << ROB.entry[rob_index].instr_id;
-            cout << " branch_mispredicted: " << +ROB.entry[rob_index].branch_mispredicted << " fetch_stall: " << +fetch_stall;
-            cout << " event: " << ROB.entry[rob_index].event_cycle << endl; });
-
-	    return 1;
-        }
-    }
-    else {
-        if (ROB.entry[rob_index].num_mem_ops == 0) {
-            if ((ROB.entry[rob_index].executed == INFLIGHT) && (ROB.entry[rob_index].event_cycle <= current_cycle)) {
-
-	      ROB.entry[rob_index].executed = COMPLETED;
-                inflight_mem_executions--;
-                completed_executions++;
-                
-                if (ROB.entry[rob_index].reg_RAW_producer)
-                    reg_RAW_release(rob_index);
-
-                if (ROB.entry[rob_index].branch_mispredicted)
-		  {
-              fetch_resume_cycle = current_cycle + BRANCH_MISPREDICT_PENALTY;
-		  }
-
-                DP(if(warmup_complete[cpu]) {
-                        std::cout << "[ROB] " << __func__ << " instr_id: " << ROB.entry[rob_index].instr_id;
-                        std::cout << " is_memory: " << +ROB.entry[rob_index].is_memory << " branch_mispredicted: " << +ROB.entry[rob_index].branch_mispredicted;
-                        std::cout << " fetch_stall: " << +fetch_stall << " event: " << ROB.entry[rob_index].event_cycle << " current: " << current_cycle << std::endl; });
-=======
 
 int O3_CPU::execute_load(LSQ_ENTRY *lq_it)
 {
@@ -1705,12 +963,10 @@
     data_packet.type = LOAD;
     data_packet.asid[0] = lq_it->asid[0];
     data_packet.asid[1] = lq_it->asid[1];
-    data_packet.event_cycle = lq_it->event_cycle;
     data_packet.to_return = {&L1D_bus};
     data_packet.lq_index_depend_on_me = {lq_it};
 
     int rq_index = L1D_bus.lower_level->add_rq(&data_packet);
->>>>>>> e3d5a5da
 
     if (rq_index != -2)
         lq_it->fetched = INFLIGHT;
@@ -1720,30 +976,6 @@
 
 void O3_CPU::do_complete_execution(uint32_t rob_index)
 {
-<<<<<<< HEAD
-    // if (!ROB.entry[rob_index].registers_instrs_depend_on_me.empty()) 
-
-    ITERATE_SET(i,ROB.entry[rob_index].registers_instrs_depend_on_me, ROB.SIZE) {
-        for (uint32_t j=0; j<NUM_INSTR_SOURCES; j++) {
-            if (ROB.entry[rob_index].registers_index_depend_on_me[j].search (i)) {
-                ROB.entry[i].num_reg_dependent--;
-
-                if (ROB.entry[i].num_reg_dependent == 0) {
-                    ROB.entry[i].reg_ready = 1;
-                    if (ROB.entry[i].is_memory)
-                        ROB.entry[i].scheduled = INFLIGHT;
-                    else {
-                        ROB.entry[i].scheduled = COMPLETED;
-
-#ifdef SANITY_CHECK
-                        assert(ready_to_execute.size() <= ROB.SIZE);
-#endif
-                        // remember this rob_index in the Ready-To-Execute array 0
-                        ready_to_execute.push(i);
-
-                        DP (if (warmup_complete[cpu]) {
-                                std::cout << "[ready_to_execute] " << __func__ << " instr_id: " << ROB.entry[i].instr_id << " rob_index: " << i << " is added to ready_to_execute" << std::endl; });
-=======
     ROB.entry[rob_index].executed = COMPLETED;
     if (ROB.entry[rob_index].is_memory == 0)
         inflight_reg_executions--;
@@ -1751,29 +983,22 @@
         inflight_mem_executions--;
 
     completed_executions++;
->>>>>>> e3d5a5da
 
     for (auto dependent : ROB.entry[rob_index].registers_instrs_depend_on_me)
     {
         dependent->num_reg_dependent--;
 
-<<<<<<< HEAD
-                DP (if (warmup_complete[cpu]) {
-                        std::cout << "[ROB] " << __func__ << " instr_id: " << ROB.entry[rob_index].instr_id << " releases instr_id: ";
-                        std::cout << ROB.entry[i].instr_id << " reg_index: " << +ROB.entry[i].source_registers[j] << " num_reg_dependent: " << ROB.entry[i].num_reg_dependent << " cycle: " << current_cycle << std::endl; });
-=======
         if (dependent->num_reg_dependent == 0) {
             if (dependent->is_memory)
                 dependent->scheduled = INFLIGHT;
             else {
                 dependent->scheduled = COMPLETED;
->>>>>>> e3d5a5da
             }
         }
     }
 
     if (ROB.entry[rob_index].branch_mispredicted)
-        fetch_resume_cycle = current_core_cycle[cpu] + BRANCH_MISPREDICT_PENALTY;
+        fetch_resume_cycle = current_cycle + BRANCH_MISPREDICT_PENALTY;
 }
 
 void O3_CPU::complete_inflight_instruction()
@@ -1787,7 +1012,7 @@
 	        break;
 	    }
 
-        if ((ROB.entry[i].executed == INFLIGHT) && (ROB.entry[i].event_cycle <= current_core_cycle[cpu]) && ROB.entry[i].num_mem_ops == 0)
+        if ((ROB.entry[i].executed == INFLIGHT) && (ROB.entry[i].event_cycle <= current_cycle) && ROB.entry[i].num_mem_ops == 0)
         {
             do_complete_execution(i);
             ++instrs_executed;
@@ -1801,7 +1026,7 @@
             {
                 if (dependent->scheduled == COMPLETED && dependent->num_reg_dependent == 0)
                 {
-                    assert(ready_to_execute.size() < ROB_SIZE);
+                    assert(ready_to_execute.size() < ROB.SIZE);
                     ready_to_execute.push(dependent);
 
                     DP (if (warmup_complete[cpu]) {
@@ -1831,17 +1056,12 @@
           auto it = itlb_entry.instr_depend_on_me.front();
           if ((it->ip >> LOG2_PAGE_SIZE) == (itlb_entry.address) && it->translated != 0)
           {
-<<<<<<< HEAD
-              it->translated = COMPLETED;
-              // recalculate a physical address for this cache line based on the translated physical page address
-              it->instruction_pa = (itlb_entry.data << LOG2_PAGE_SIZE) | (it->ip & ((1 << LOG2_PAGE_SIZE) - 1));
-=======
               if ((it->ip >> LOG2_PAGE_SIZE) == (itlb_entry.address) && it->translated != 0)
               {
                   it->translated = COMPLETED;
                   // recalculate a physical address for this cache line based on the translated physical page address
                   it->instruction_pa = splice_bits(itlb_entry.data << LOG2_PAGE_SIZE, it->ip, LOG2_PAGE_SIZE);
->>>>>>> e3d5a5da
+              }
 
               available_fetch_bandwidth--;
           }
@@ -1893,38 +1113,21 @@
 
 	  for (auto sq_merged : dtlb_entry.sq_index_depend_on_me)
 	    {
-<<<<<<< HEAD
-	      SQ.entry[sq_merged].physical_address = (dtlb_entry.data << LOG2_PAGE_SIZE) | (SQ.entry[sq_merged].virtual_address & ((1 << LOG2_PAGE_SIZE) - 1)); // translated address
-	      SQ.entry[sq_merged].translated = COMPLETED;
-	      SQ.entry[sq_merged].event_cycle = current_cycle;
-=======
 	      sq_merged->physical_address = splice_bits(dtlb_entry.data << LOG2_PAGE_SIZE, sq_merged->virtual_address, LOG2_PAGE_SIZE); // translated address
 	      sq_merged->translated = COMPLETED;
-	      sq_merged->event_cycle = current_core_cycle[cpu];
->>>>>>> e3d5a5da
+	      sq_merged->event_cycle = current_cycle;
 
           RTS1.push(sq_merged);
 	    }
 
 	  for (auto lq_merged : dtlb_entry.lq_index_depend_on_me)
 	    {
-<<<<<<< HEAD
-	      LQ.entry[lq_merged].physical_address = (dtlb_entry.data << LOG2_PAGE_SIZE) | (LQ.entry[lq_merged].virtual_address & ((1 << LOG2_PAGE_SIZE) - 1)); // translated address
-	      LQ.entry[lq_merged].translated = COMPLETED;
-	      LQ.entry[lq_merged].event_cycle = current_cycle;
+	      lq_merged->physical_address = splice_bits(dtlb_entry.data << LOG2_PAGE_SIZE, lq_merged->virtual_address, LOG2_PAGE_SIZE); // translated address
+	      lq_merged->translated = COMPLETED;
+	      lq_merged->event_cycle = current_cycle;
 
           RTL1.push(lq_merged);
 	    }
-
-	  ROB.entry[dtlb_entry.rob_index].event_cycle = current_cycle;
-=======
-	      lq_merged->physical_address = splice_bits(dtlb_entry.data << LOG2_PAGE_SIZE, lq_merged->virtual_address, LOG2_PAGE_SIZE); // translated address
-	      lq_merged->translated = COMPLETED;
-	      lq_merged->event_cycle = current_core_cycle[cpu];
-
-          RTL1.push(lq_merged);
-	    }
->>>>>>> e3d5a5da
 
 	  // remove this entry
 	  DTLB_bus.PROCESSED.pop_front();
@@ -1938,17 +1141,10 @@
 
 	  for (auto merged : l1d_entry.lq_index_depend_on_me)
 	    {
-<<<<<<< HEAD
-	      LQ.entry[merged].fetched = COMPLETED;
-	      LQ.entry[merged].event_cycle = current_cycle;
-	      ROB.entry[LQ.entry[merged].rob_index].num_mem_ops--;
-	      ROB.entry[LQ.entry[merged].rob_index].event_cycle = current_cycle;
-=======
             merged->fetched = COMPLETED;
-            merged->event_cycle = current_core_cycle[cpu];
+            merged->event_cycle = current_cycle;
             merged->rob_index->num_mem_ops--;
-            merged->rob_index->event_cycle = l1d_entry.event_cycle;
->>>>>>> e3d5a5da
+            merged->rob_index->event_cycle = current_cycle;
 
             if (merged->rob_index->num_mem_ops == 0)
                 inflight_mem_executions++;
@@ -1974,59 +1170,27 @@
             if (ROB.entry[ROB.head].destination_memory[i]) {
 
                 PACKET data_packet;
-                uint32_t sq_index = ROB.entry[ROB.head].sq_index[i];
+                auto sq_it = ROB.entry[ROB.head].sq_index[i];
 
                 // sq_index and rob_index are no longer available after retirement
                 // but we pass this information to avoid segmentation fault
                 data_packet.fill_level = FILL_L1;
                 data_packet.cpu = cpu;
-                data_packet.address = SQ.entry[sq_index].physical_address >> LOG2_BLOCK_SIZE;
-                data_packet.full_addr = SQ.entry[sq_index].physical_address;
-                data_packet.v_address = SQ.entry[sq_index].virtual_address >> LOG2_BLOCK_SIZE;
-                data_packet.full_v_addr = SQ.entry[sq_index].virtual_address;
-                data_packet.instr_id = SQ.entry[sq_index].instr_id;
-                data_packet.rob_index = SQ.entry[sq_index].rob_index;
-                data_packet.ip = SQ.entry[sq_index].ip;
+                data_packet.address = sq_it->physical_address >> LOG2_BLOCK_SIZE;
+                data_packet.full_addr = sq_it->physical_address;
+                data_packet.v_address = sq_it->virtual_address >> LOG2_BLOCK_SIZE;
+                data_packet.full_v_addr = sq_it->virtual_address;
+                data_packet.instr_id = sq_it->instr_id;
+                data_packet.ip = sq_it->ip;
                 data_packet.type = RFO;
-                data_packet.asid[0] = SQ.entry[sq_index].asid[0];
-                data_packet.asid[1] = SQ.entry[sq_index].asid[1];
-
-<<<<<<< HEAD
+                data_packet.asid[0] = sq_it->asid[0];
+                data_packet.asid[1] = sq_it->asid[1];
+
                 auto result = L1D_bus.lower_level->add_wq(&data_packet);
                 if (result != -2)
                     ROB.entry[ROB.head].destination_memory[i] = 0;
                 else
                     return;
-=======
-        if (num_store) {
-                for (uint32_t i=0; i<MAX_INSTR_DESTINATIONS; i++) {
-                    if (ROB.entry[ROB.head].destination_memory[i]) {
-
-                        PACKET data_packet;
-                        auto sq_entry = ROB.entry[ROB.head].sq_index[i];
-
-                        // sq_index and rob_index are no longer available after retirement
-                        // but we pass this information to avoid segmentation fault
-                        data_packet.fill_level = FILL_L1;
-                        data_packet.cpu = cpu;
-                        data_packet.address = sq_entry->physical_address >> LOG2_BLOCK_SIZE;
-                        data_packet.full_addr = sq_entry->physical_address;
-                        data_packet.v_address = sq_entry->virtual_address >> LOG2_BLOCK_SIZE;
-                        data_packet.full_v_addr = sq_entry->virtual_address;
-                        data_packet.instr_id = sq_entry->instr_id;
-                        data_packet.ip = sq_entry->ip;
-                        data_packet.type = RFO;
-                        data_packet.asid[0] = sq_entry->asid[0];
-                        data_packet.asid[1] = sq_entry->asid[1];
-                        data_packet.event_cycle = current_core_cycle[cpu];
-
-                        auto result = L1D_bus.lower_level->add_wq(&data_packet);
-                        if (result != -2)
-                            ROB.entry[ROB.head].destination_memory[i] = 0;
-                        else
-                            return;
-                }
->>>>>>> e3d5a5da
             }
         }
 
@@ -2036,23 +1200,13 @@
                 auto sq_entry = ROB.entry[ROB.head].sq_index[i];
 
                 DP ( if (warmup_complete[cpu]) {
-<<<<<<< HEAD
-                        cout << "[SQ] " << __func__ << " instr_id: " << ROB.entry[ROB.head].instr_id << " releases sq_index: " << sq_index;
-                        cout << hex << " address: " << (SQ.entry[sq_index].physical_address>>LOG2_BLOCK_SIZE);
-                        cout << " full_addr: " << SQ.entry[sq_index].physical_address << dec << endl; });
-
-                LSQ_ENTRY empty_entry;
-                SQ.entry[sq_index] = empty_entry;
-
-=======
                         std::cout << "[SQ] " << __func__ << " instr_id: " << ROB.entry[ROB.head].instr_id << " releases sq_index: " << std::distance(SQ.entry, sq_entry);
                         std::cout << std::hex << " address: " << (sq_entry->physical_address>>LOG2_BLOCK_SIZE);
                         std::cout << " full_addr: " << sq_entry->physical_address << std::dec << std::endl; });
 
                 LSQ_ENTRY empty_entry;
                 *sq_entry = empty_entry;
-                
->>>>>>> e3d5a5da
+
                 SQ.occupancy--;
                 SQ.head++;
                 if (SQ.head == SQ.SIZE)
