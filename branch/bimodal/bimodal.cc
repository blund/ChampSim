--- conflicted
+++ resolved
@@ -10,15 +10,8 @@
 
 void O3_CPU::initialize_branch_predictor()
 {
-<<<<<<< HEAD
-    std::cout << "CPU " << cpu << " Bimodal branch predictor" << std::endl;
-
-    for(int i = 0; i < BIMODAL_TABLE_SIZE; i++)
-        bimodal_table[cpu][i] = 0;
-=======
   std::cout << "CPU " << cpu << " Bimodal branch predictor" << std::endl;
   bimodal_table[this] = {};
->>>>>>> 3cdb3d61
 }
 
 uint8_t O3_CPU::predict_branch(uint64_t ip, uint64_t predicted_target, uint8_t always_taken, uint8_t branch_type)
